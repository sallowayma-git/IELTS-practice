/**
 * 练习页面增强器 - 统一版本
 * 整合了原有的practicePageManager功能，解决数据收集和正确答案提取问题
 */

(function patchPracticeEnhancer() {
    const previousEnhancer = window.practicePageEnhancer;
    if (previousEnhancer && typeof previousEnhancer.cleanup === 'function') {
        try {
            previousEnhancer.cleanup();
        } catch (error) {
            console.warn('[PracticeEnhancer] 旧版本清理失败:', error);
        }
    }

    console.log('[PracticeEnhancer] 初始化增强器');

    const DEFAULT_ENHANCER_CONFIG = {
        autoInitialize: true,
        excludedSelectors: [
            '#volume-slider',
            '#playback-speed',
            '#notes-panel textarea',
            '#notes-panel input',
            '#settings-panel input',
            '#settings-panel select',
            '[data-answer-ignore="true"]'
        ],
        excludedAncestors: [
            '#speed-control',
            '#volume-container',
            '#notes-panel',
            '#settings-panel'
        ],
        excludedNames: ['timer', 'notes', 'note'],
        questionIdAttributes: [
            'name',
            'id',
            'data-question',
            'data-question-id',
            'data-qid',
            'data-for'
        ],
        datasetExcludeAttribute: 'enhancerExclude'
    };

    const mergeConfig = (baseConfig, overrideConfig) => {
        const result = { ...(baseConfig || {}) };
        if (!overrideConfig || typeof overrideConfig !== 'object') {
            return result;
        }

        Object.entries(overrideConfig).forEach(([key, value]) => {
            if (value === undefined || value === null) {
                return;
            }

            if (Array.isArray(value)) {
                const existing = Array.isArray(result[key]) ? result[key] : [];
                result[key] = Array.from(new Set([...existing, ...value]));
                return;
            }

            if (typeof value === 'object') {
                const existing = (result[key] && typeof result[key] === 'object' && !Array.isArray(result[key]))
                    ? result[key]
                    : {};
                result[key] = mergeConfig(existing, value);
                return;
            }

            result[key] = value;
        });

        return result;
    };

    const cssEscape = (value) => {
        if (window.CSS && typeof window.CSS.escape === 'function') {
            try {
                return window.CSS.escape(value);
            } catch (_) {
                // ignore and fallback
            }
        }
        return String(value == null ? '' : value).replace(/["\\]/g, '\\$&');
    };

    const initialConfig = mergeConfig(
        DEFAULT_ENHANCER_CONFIG,
        window.practicePageEnhancerConfig || {}
    );

    const ANSWER_TAG_PATTERN = /\(Q(\d+)\s*:\s*([^)]+?)\)/gi;
    let cachedPracticePageContext = null;

    const cleanTitleCandidate = (raw) => {
        if (!raw) return '';
        let text = String(raw).replace(/\s+/g, ' ').trim();
        if (!text) return '';
        text = text
            .replace(/^[\d]+[\.\-、\s]+/, '')
            .replace(/^PART\s*\d+/i, '')
            .replace(/^P\s*\d+/i, '')
            .replace(/IELTS\s+Listening\s+Practice\s*-?\s*/i, '')
            .replace(/^-+/, '')
            .replace(/^\s*[-:]\s*/, '')
            .replace(/\s+/g, ' ')
            .trim();
        return text;
    };

    const extractLeadingNumber = (text) => {
        if (!text) return null;
        const match = String(text).trim().match(/^(\d{1,4})[\s.\-、_]/);
        return match ? parseInt(match[1], 10) : null;
    };

    const extractPartFromText = (text) => {
        if (!text) return null;
        const match = String(text).match(/P(?:ART)?\s*([1-4])/i) || String(text).match(/PART\s*([1-4])/i);
        if (match) {
            return match[1];
        }
        const partWord = String(text).match(/Part\s*([1-4])/i);
        return partWord ? partWord[1] : null;
    };

    const detectFrequencyLabel = (text) => {
        if (!text) return '未知频率';
        if (/高频/.test(text)) return '高频';
        if (/次高频/.test(text)) return '次高频';
        if (/低频/.test(text)) return '低频';
        return '未知频率';
    };

    const computePracticePageContext = () => {
        const pathname = decodeURIComponent(window.location.pathname || '').replace(/\\/g, '/');
        const segments = pathname.split('/').filter(Boolean);
        const filenameWithExt = segments[segments.length - 1] || '';
        const filename = filenameWithExt.replace(/\.[^.]+$/, '');
        const folderName = segments[segments.length - 2] || '';
        const docTitle = document.title || '';
        const headerTitle = document.querySelector('.header h1, header .header-title')?.textContent || '';
        const pathSignature = [folderName, filename, docTitle, headerTitle].filter(Boolean).join(' || ');
        const part = extractPartFromText(pathSignature);
        const examNumber = extractLeadingNumber(folderName) || extractLeadingNumber(filename);
        const isListening = /listeningpractice/i.test(pathname) || /listening/i.test(docTitle);
        const categoryCode = part ? `P${part}` : 'unknown';
        const categoryLabel = part
            ? (isListening ? `Part ${part}` : `P${part}`)
            : 'unknown';
        const titleCandidates = [headerTitle, folderName, filename, docTitle];
        const cleanedTitles = [];
        titleCandidates.forEach(candidate => {
            const cleaned = cleanTitleCandidate(candidate);
            if (cleaned && !cleanedTitles.includes(cleaned)) {
                cleanedTitles.push(cleaned);
            }
        });
        const title = cleanedTitles[0] || (docTitle || '').trim();
        let examId = null;
        if (isListening && part && examNumber != null) {
            const paddedNumber = String(examNumber).padStart(2, '0');
            examId = `listening-p${part}-${paddedNumber}`;
        }
        const frequencyLabel = detectFrequencyLabel(`${pathname} ${docTitle}`);
        return {
            isListening,
            part,
            examNumber,
            examId,
            title,
            categoryCode,
            categoryLabel,
            frequencyLabel
        };
    };

    const getPracticePageContext = (forceRefresh = false) => {
        if (forceRefresh || !cachedPracticePageContext) {
            cachedPracticePageContext = computePracticePageContext();
        }
        return cachedPracticePageContext;
    };

    function extractObjectLiteral(content, startIndex) {
        if (!content || startIndex >= content.length) {
            return null;
        }
        let i = startIndex;
        while (i < content.length && /\s/.test(content[i])) {
            i++;
        }
        if (i >= content.length || content[i] !== '{') {
            return null;
        }
        let depth = 0;
        let literal = '';
        let inString = false;
        let stringQuote = null;
        for (; i < content.length; i++) {
            const char = content[i];
            literal += char;
            if (inString) {
                if (char === '\\') {
                    i++;
                    if (i < content.length) {
                        literal += content[i];
                    }
                    continue;
                }
                if (char === stringQuote) {
                    inString = false;
                    stringQuote = null;
                }
                continue;
            }
            if (char === '"' || char === "'" || char === '`') {
                inString = true;
                stringQuote = char;
                continue;
            }
            if (char === '{') {
                depth++;
            } else if (char === '}') {
                depth--;
                if (depth === 0) {
                    return literal;
                }
            }
        }
        return null;
    }

    function extractAnswersFromTextContent(text) {
        const results = {};
        if (!text) {
            return results;
        }
        let match;
        while ((match = ANSWER_TAG_PATTERN.exec(text)) !== null) {
            const questionNumber = match[1];
            const rawAnswer = match[2] ? match[2].trim() : '';
            if (!questionNumber || !rawAnswer) {
                continue;
            }
            const cleanedAnswer = rawAnswer.replace(/[\s.)]+$/g, '').trim();
            if (!cleanedAnswer) {
                continue;
            }
            results['q' + questionNumber] = cleanedAnswer;
        }
        return results;
    }

    const normalizeQuestionKey = (value) => {
        if (value === undefined || value === null) return null;
        const raw = String(value).trim();
        if (!raw) return null;
        const cleaned = raw.replace(/[-_](anchor|nav)$/i, '');
        if (/^q[\w-]+/i.test(cleaned)) {
            return cleaned.replace(/^Q/, 'q');
        }
        const digitsMatch = cleaned.match(/^\d+/);
        if (digitsMatch) {
            return 'q' + digitsMatch[0];
        }
        const questionPrefix = cleaned.match(/^question[-_\s]*(\d+)/i);
        if (questionPrefix) {
            return 'q' + questionPrefix[1];
        }
        return cleaned;
    };

    const extractQuestionNumbersFromText = (text) => {
        const numbers = [];
        if (!text) {
            return numbers;
        }
        const pattern = /\(Q\s*([^)]+)\)/gi;
        let match;
        while ((match = pattern.exec(text)) !== null) {
            const group = match[1] || '';
            group.split(/[^0-9]+/).forEach((segment) => {
                if (!segment) return;
                numbers.push(segment);
            });
        }
        return numbers;
    };

    const cleanupAnswerText = (text) => {
        if (!text) {
            return '';
        }
        let cleaned = String(text).replace(/\(Q[^\)]+\)/gi, '');
        cleaned = cleaned.replace(/\s+/g, ' ').trim();
        cleaned = cleaned.replace(/[.,;:!?]+$/g, '').trim();
        return cleaned;
    };

    const buildQuestionQueue = (orderCandidates, fallbackText) => {
        const queue = [];
        const seen = new Set();
        const addId = (candidate) => {
            const normalized = normalizeQuestionKey(candidate);
            if (!normalized || seen.has(normalized)) {
                return;
            }
            seen.add(normalized);
            queue.push(normalized);
        };
        if (Array.isArray(orderCandidates) && orderCandidates.length) {
            orderCandidates.forEach(addId);
        }
        if (!queue.length) {
            extractQuestionNumbersFromText(fallbackText).forEach((num) => addId(`q${num}`));
        }
        return queue;
    };

    function extractAnswersFromTranscriptElement(transcriptEl, questionOrder = []) {
        const results = {};
        if (!transcriptEl || typeof transcriptEl !== 'object') {
            return results;
        }
        const allHighlights = Array.from(transcriptEl.querySelectorAll('.answer-highlight'));
        if (!allHighlights.length) {
            return results;
        }
        const pendingQueue = buildQuestionQueue(questionOrder, transcriptEl.textContent || '');
        const assignAnswer = (questionId, value) => {
            const normalized = normalizeQuestionKey(questionId);
            if (!normalized || results[normalized]) {
                return;
            }
            results[normalized] = value;
            const idx = pendingQueue.indexOf(normalized);
            if (idx !== -1) {
                pendingQueue.splice(idx, 1);
            }
        };

        allHighlights.forEach((element) => {
            const rawText = element.textContent || '';
            const cleanedValue = cleanupAnswerText(rawText);
            if (!cleanedValue) {
                return;
            }
            const explicitNumbers = extractQuestionNumbersFromText(rawText);
            if (explicitNumbers.length) {
                explicitNumbers.forEach((num) => assignAnswer(`q${num}`, cleanedValue));
                return;
            }
            while (pendingQueue.length && results[pendingQueue[0]]) {
                pendingQueue.shift();
            }
            const fallbackId = pendingQueue.shift();
            if (fallbackId) {
                results[fallbackId] = cleanedValue;
            }
        });
        return results;
    }

    // 内嵌CorrectAnswerExtractor功能，确保在练习页面中可用
    if (!window.CorrectAnswerExtractor) {
        window.CorrectAnswerExtractor = class {
            constructor() {
                this.extractionStrategies = [
                    this.extractFromAnswersObject.bind(this),
                    this.extractFromResultsTable.bind(this),
                    this.extractFromDOM.bind(this),
                    this.extractFromScripts.bind(this)
                ];
            }

            extractFromPage(document = window.document) {
                console.log('[CorrectAnswerExtractor] 开始提取正确答案');
                
                for (const strategy of this.extractionStrategies) {
                    try {
                        const answers = strategy(document);
                        if (answers && Object.keys(answers).length > 0) {
                            console.log('[CorrectAnswerExtractor] 提取成功:', strategy.name, answers);
                            return this.normalizeAnswers(answers);
                        }
                    } catch (error) {
                        console.warn(`[CorrectAnswerExtractor] 策略 ${strategy.name} 失败:`, error);
                    }
                }
                
                console.warn('[CorrectAnswerExtractor] 所有提取策略都失败了');
                return {};
            }

            extractFromAnswersObject(document = window.document) {
                const win = document.defaultView || window;
                
                const possibleAnswerObjects = [
                    'answers', 'correctAnswers', 'examAnswers', 'questionAnswers', 'solutionAnswers'
                ];
                
                for (const objName of possibleAnswerObjects) {
                    if (win[objName] && typeof win[objName] === 'object') {
                        console.log(`[CorrectAnswerExtractor] 找到全局对象: ${objName}`);
                        return win[objName];
                    }
                }
                
                return this.extractFromScriptVariables(document);
            }

            extractFromScriptVariables(document = window.document) {
                const scripts = document.querySelectorAll('script');
                const candidateNames = ['correctAnswers', 'answerKey', 'answers'];

                for (const script of scripts) {
                    const content = script.textContent || script.innerHTML || '';
                    
                    for (let i = 0; i < candidateNames.length; i++) {
                        const name = candidateNames[i];
                        const pattern = new RegExp(`(?:const|let|var)\\s+${name}\\s*=`, 'g');
                        let match;
                        while ((match = pattern.exec(content)) !== null) {
                            const literal = extractObjectLiteral(content, match.index + match[0].length);
                            if (!literal) {
                                continue;
                            }
                            try {
                                const answers = this.parseAnswersObject(literal);
                                if (answers && Object.keys(answers).length > 0) {
                                    console.log('[CorrectAnswerExtractor] 从脚本变量提取答案:', answers);
                                    return answers;
                                }
                            } catch (error) {
                                console.warn('[CorrectAnswerExtractor] 解析脚本变量失败:', error);
                            }
                        }
                    }
                }
                
                return null;
            }

            parseAnswersObject(objectStr) {
                try {
                    let cleanStr = objectStr
                        .replace(/\/\/.*$/gm, '')
                        .replace(/\/\*[\s\S]*?\*\//g, '')
                        .trim();
                    
                    if (cleanStr.startsWith('{') && cleanStr.endsWith('}')) {
                        cleanStr = cleanStr.replace(/([{,]\s*)([a-zA-Z_$][a-zA-Z0-9_$]*)\s*:/g, '$1"$2":');
                        return JSON.parse(cleanStr);
                    }
                } catch (error) {
                    console.warn('[CorrectAnswerExtractor] JSON解析失败，尝试其他方法:', error);
                }
                
                return this.manualParseAnswers(objectStr);
            }

            manualParseAnswers(objectStr) {
                const answers = {};
                const keyValuePattern = /([a-zA-Z0-9_]+)\s*:\s*['"`]([^'"`]+)['"`]/g;
                let match;
                
                while ((match = keyValuePattern.exec(objectStr)) !== null) {
                    const key = match[1];
                    const value = match[2];
                    answers[key] = value;
                }
                
                return Object.keys(answers).length > 0 ? answers : null;
            }

            extractFromResultsTable(document = window.document) {
                const selectors = [
                    '.results-table', '.answer-table', '.score-table',
                    'table[class*="result"]', 'table[class*="answer"]',
                    '.exam-results table', '#results table'
                ];
                
                for (const selector of selectors) {
                    const table = document.querySelector(selector);
                    if (table) {
                        return this.parseAnswersFromTable(table);
                    }
                }
                
                return null;
            }

            extractFromDOM(document = window.document) {
                const answers = {};
                const answerSelectors = [
                    '[data-correct-answer]', '.correct-answer', '.solution',
                    '[class*="correct"]', '[id*="correct"]'
                ];
                
                for (const selector of answerSelectors) {
                    const elements = document.querySelectorAll(selector);
                    elements.forEach((el, index) => {
                        const questionId = this.extractQuestionId(el) || `q${index + 1}`;
                        const answer = this.extractAnswerFromElement(el);
                        if (answer) {
                            answers[questionId] = answer;
                        }
                    });
                }

                const transcript = document.getElementById('transcript-content');
                if (transcript) {
                    const transcriptAnswers = extractAnswersFromTextContent(transcript.textContent || '');
                    Object.keys(transcriptAnswers).forEach((key) => {
                        if (transcriptAnswers[key]) {
                            answers[key] = transcriptAnswers[key];
                        }
                    });
                }
                
                return Object.keys(answers).length > 0 ? answers : null;
            }

            extractFromScripts(document = window.document) {
                const scripts = document.querySelectorAll('script');
                
                for (const script of scripts) {
                    const content = script.textContent || script.innerHTML;
                    if (content.includes('answer') || content.includes('correct')) {
                        try {
                            const jsonMatch = content.match(/(?:answers?|correct)\s*[:=]\s*(\{[^}]+\}|\[[^\]]+\])/i);
                            if (jsonMatch) {
                                const answers = JSON.parse(jsonMatch[1]);
                                if (answers && typeof answers === 'object') {
                                    return answers;
                                }
                            }
                        } catch (error) {
                            // 继续尝试其他方法
                        }
                    }
                }
                
                return null;
            }

            parseAnswersFromTable(table) {
                const answers = {};
                const rows = table.querySelectorAll('tr');
                
                for (const row of rows) {
                    const cells = row.querySelectorAll('td, th');
                    if (cells.length >= 2) {
                        const questionCell = cells[0];
                        const answerCell = this.findAnswerCell(cells);
                        
                        if (answerCell) {
                            const questionId = this.extractQuestionId(questionCell);
                            const answer = this.extractAnswerFromElement(answerCell);
                            
                            if (questionId && answer) {
                                answers[questionId] = answer;
                            }
                        }
                    }
                }
                
                return Object.keys(answers).length > 0 ? answers : null;
            }

            findAnswerCell(cells) {
                for (let i = 1; i < cells.length; i++) {
                    const cell = cells[i];
                    const text = cell.textContent.toLowerCase();
                    const className = cell.className.toLowerCase();
                    
                    if (text.includes('correct') || text.includes('answer') || 
                        className.includes('correct') || className.includes('answer') ||
                        text.includes('正确') || text.includes('答案')) {
                        return cell;
                    }
                }
                
                return cells[1];
            }

            extractQuestionId(element) {
                if (element.dataset.questionId) {
                    return element.dataset.questionId;
                }
                
                if (element.id) {
                    const match = element.id.match(/q(\d+)|question[_-]?(\d+)/i);
                    if (match) {
                        return `q${match[1] || match[2]}`;
                    }
                }
                
                const text = element.textContent;
                const match = text.match(/(?:问题|题目|Question)\s*[#:]?\s*(\d+)|^(\d+)[.)]/);
                if (match) {
                    return `q${match[1] || match[2]}`;
                }
                
                return null;
            }

            extractAnswerFromElement(element) {
                if (element.dataset.correctAnswer) {
                    return element.dataset.correctAnswer;
                }
                
                if (element.dataset.answer) {
                    return element.dataset.answer;
                }
                
                let text = element.textContent.trim();
                text = text.replace(/^(?:正确答案[:：]?|答案[:：]?|Correct Answer[:：]?|Answer[:：]?)\s*/i, '');
                
                if (/^(true|false)$/i.test(text)) {
                    return text.toUpperCase();
                }
                
                if (/^[A-Z]$/i.test(text)) {
                    return text.toUpperCase();
                }
                
                return text;
            }

            normalizeAnswers(answers) {
                const normalized = {};
                
                for (const [key, value] of Object.entries(answers)) {
                    const normalizedKey = key.toString().toLowerCase().startsWith('q') 
                        ? key 
                        : `q${key}`;
                    
                    let normalizedValue = value;
                    if (typeof value === 'string') {
                        normalizedValue = value.trim();
                        
                        if (/^(true|t|yes|y|正确|是)$/i.test(normalizedValue)) {
                            normalizedValue = 'TRUE';
                        } else if (/^(false|f|no|n|错误|否)$/i.test(normalizedValue)) {
                            normalizedValue = 'FALSE';
                        }
                        
                        if (/^[A-Z]$/i.test(normalizedValue)) {
                            normalizedValue = normalizedValue.toUpperCase();
                        }
                    }
                    
                    normalized[normalizedKey] = normalizedValue;
                }
                
                return normalized;
            }
        };
    }

    window.practicePageEnhancer = {
        sessionId: null,
        examId: null, // 新增：存储唯一的examId
        parentWindow: null,
        answers: {},
        correctAnswers: {},
        interactions: [],
        allQuestionIds: [],
        startTime: Date.now(),
        isInitialized: false,
        initRequestTimer: null,
        initializationPromise: null,
        submitInProgress: false,
        hasDispatchedFinalResults: false,
        config: initialConfig,
        customCollectors: [],
<<<<<<< HEAD
        pageContext: null,
=======
        isMultiSuite: false, // 新增：标识是否为多套题模式
        currentSuiteId: null, // 新增：当前激活的套题ID
        submittedSuites: new Set(), // 新增：已提交的套题ID集合
        isSubmitting: false, // 新增：提交状态标志，防止并发提交
>>>>>>> 61cd0d92

        initialize: function () {
            if (this.isInitialized) {
                console.log('[PracticeEnhancer] 已经初始化，跳过');
                return Promise.resolve();
            }

            if (this.initializationPromise) {
                console.log('[PracticeEnhancer] 初始化进行中，直接复用');
                return this.initializationPromise;
            }

            this.initializationPromise = (async () => {
                console.log('[PracticeEnhancer] 开始初始化');
                this.hasDispatchedFinalResults = false;
                this.submitInProgress = false;
                this.pageContext = this.getPageContext(true);

                await this.prepareStorageNamespace();

                // 检测多套题结构
                this.isMultiSuite = this.detectMultiSuiteStructure();
                console.log('[PracticeEnhancer] 多套题模式:', this.isMultiSuite);

                this.setupCommunication();
                this.setupAnswerListeners();
                this.captureQuestionSet();
                this.extractCorrectAnswers(); // 新增：提取正确答案
                this.interceptSubmit();
                this.setupInteractionTracking();
                this.isInitialized = true;
                console.log('[PracticeEnhancer] 初始化完成');

                // 页面加载完成后进行一次初始收集
                if (document.readyState === 'complete') {
                    setTimeout(() => this.collectAllAnswers(), 1000);
                } else {
                    window.addEventListener('load', () => {
                        setTimeout(() => this.collectAllAnswers(), 1000);
                    });
                }
            })().catch((error) => {
                this.initializationPromise = null;
                throw error;
            });

            return this.initializationPromise;
        },

        /**
         * 检测页面是否包含多套题结构
         * @returns {boolean} 如果页面包含多套题返回true，否则返回false
         */
        detectMultiSuiteStructure: function() {
            console.log('[PracticeEnhancer] 开始检测多套题结构');
            
            // 方法1: 检测是否有多个带data-suite-id属性的元素
            const suiteElements = document.querySelectorAll('[data-suite-id]');
            if (suiteElements.length > 1) {
                console.log('[PracticeEnhancer] 检测到多个data-suite-id元素:', suiteElements.length);
                return true;
            }
            
            // 方法2: 检测是否有多个.suite-container元素
            const suiteContainers = document.querySelectorAll('.suite-container');
            if (suiteContainers.length > 1) {
                console.log('[PracticeEnhancer] 检测到多个suite-container元素:', suiteContainers.length);
                return true;
            }
            
            // 方法3: 检测是否有多个.test-page元素（针对100 P1/P4的HTML结构）
            const testPages = document.querySelectorAll('.test-page');
            if (testPages.length > 1) {
                console.log('[PracticeEnhancer] 检测到多个test-page元素:', testPages.length);
                return true;
            }
            
            // 方法4: 检测是否有套题切换按钮（pills）
            const pills = document.querySelectorAll('.pill[data-target^="page-test"]');
            if (pills.length > 1) {
                console.log('[PracticeEnhancer] 检测到多个套题切换按钮:', pills.length);
                return true;
            }
            
            console.log('[PracticeEnhancer] 未检测到多套题结构，使用单套题模式');
            return false;
        },

        /**
         * 从DOM元素中提取套题标识
         * @param {HTMLElement} element - 要提取套题ID的元素
         * @returns {string|null} 套题ID，如果无法提取则返回null
         */
        extractSuiteId: function(element) {
            if (!element) {
                return null;
            }
            
            // 方法1: 直接从data-suite-id属性读取
            if (element.dataset && element.dataset.suiteId) {
                return element.dataset.suiteId;
            }
            
            // 方法2: 从最近的带data-suite-id的祖先元素读取
            const suiteContainer = element.closest('[data-suite-id]');
            if (suiteContainer && suiteContainer.dataset.suiteId) {
                return suiteContainer.dataset.suiteId;
            }
            
            // 方法3: 从.test-page元素的ID提取（针对100 P1/P4结构）
            const testPage = element.closest('.test-page');
            if (testPage && testPage.id) {
                // 从 "page-test1" 提取 "set1"
                const match = testPage.id.match(/page-test(\d+)/);
                if (match) {
                    return 'set' + match[1];
                }
                // 或者直接使用ID
                return testPage.id;
            }
            
            // 方法4: 从当前激活的test-page提取
            const activePage = document.querySelector('.test-page.active');
            if (activePage && activePage.id) {
                const match = activePage.id.match(/page-test(\d+)/);
                if (match) {
                    return 'set' + match[1];
                }
                return activePage.id;
            }
            
            // 方法5: 从.suite-container元素提取
            const suiteContainerByClass = element.closest('.suite-container');
            if (suiteContainerByClass) {
                // 尝试从ID或其他属性提取
                if (suiteContainerByClass.id) {
                    return suiteContainerByClass.id;
                }
                if (suiteContainerByClass.dataset.suite) {
                    return suiteContainerByClass.dataset.suite;
                }
            }
            
            // 默认返回null（单套题模式）
            return null;
        },

        prepareStorageNamespace: async function () {
            // 设置共享命名空间
            try {
                if (window.storage?.ready) {
                    await window.storage.ready;
                }

                if (window.storage && typeof window.storage.setNamespace === 'function') {
                    window.storage.setNamespace('exam_system');
                    console.log('[PracticeEnhancer] 已设置共享命名空间: exam_system');

                    // 验证命名空间设置是否生效
                    setTimeout(async () => {
                        const testKey = 'namespace_test_enhancer';
                        const testValue = 'test_value_enhancer_' + Date.now();
                        try {
                            await window.storage.set(testKey, testValue);
                            const retrievedValue = await window.storage.get(testKey);
                            if (retrievedValue === testValue) {
                                console.log('✅ 增强器命名空间设置验证成功: 存储和读取正常');
                            } else {
                                console.warn('❌ 增强器命名空间设置验证失败: 读取值不匹配');
                            }
                            await window.storage.remove(testKey);
                        } catch (error) {
                            console.error('❌ 增强器命名空间设置验证失败', error);
                        }
                    }, 1000);
                } else {
                    console.warn('[PracticeEnhancer] 存储管理器未加载或setNamespace方法不可用');
                }
            } catch (error) {
                console.error('[PracticeEnhancer] 存储初始化失败，跳过命名空间设置', error);
            }
        },

        cleanup: function() {
            console.log('[PracticeEnhancer] 清理资源');
            if (this.answerCollectionInterval) {
                clearInterval(this.answerCollectionInterval);
                this.answerCollectionInterval = null;
            }
            this.stopInitRequestLoop();
        },

        configure: function(options = {}) {
            if (!options || typeof options !== 'object') {
                console.warn('[PracticeEnhancer] configure: 传入的配置无效');
                return;
            }
            this.config = mergeConfig(this.config || DEFAULT_ENHANCER_CONFIG, options);
            console.log('[PracticeEnhancer] 配置已更新:', this.config);
            if (this.isInitialized) {
                this.collectAllAnswers();
            }
        },

        registerCollector: function(collector) {
            if (typeof collector !== 'function') {
                console.warn('[PracticeEnhancer] registerCollector: collector必须为函数');
                return;
            }
            this.customCollectors.push(collector);
            if (this.isInitialized) {
                try {
                    collector({
                        addAnswer: (questionId, value) => this.addAnswer(questionId, value),
                        enhancer: this
                    });
                } catch (error) {
                    console.error('[PracticeEnhancer] 自定义收集器执行失败:', error);
                }
            }
        },

        runCustomCollectors: function() {
            if (!this.customCollectors.length) return;
            this.customCollectors.forEach(collector => {
                try {
                    collector({
                        addAnswer: (questionId, value) => this.addAnswer(questionId, value),
                        enhancer: this
                    });
                } catch (error) {
                    console.error('[PracticeEnhancer] 自定义收集器执行失败:', error);
                }
            });
        },

        normalizeQuestionId: function(questionId) {
            return normalizeQuestionKey(questionId);
        },

        addAnswer: function(questionId, value) {
            if (value === undefined || value === null) return null;
            const normalizedId = this.normalizeQuestionId(questionId);
            if (!normalizedId) return null;

            const normalizeSingle = (val) => {
                if (val === undefined || val === null) return null;
                if (typeof val === 'string') {
                    const trimmed = val.trim();
                    return trimmed.length ? trimmed : null;
                }
                if (typeof val === 'number' || typeof val === 'boolean') {
                    return String(val).trim();
                }
                if (typeof val === 'object' && val !== null) {
                    if (typeof val.value === 'string') {
                        return val.value.trim() || null;
                    }
                    if (typeof val.text === 'string') {
                        return val.text.trim() || null;
                    }
                }
                const str = String(val).trim();
                return str.length ? str : null;
            };

            if (Array.isArray(value)) {
                const normalizedArray = value
                    .map((item) => normalizeSingle(item))
                    .filter(Boolean);
                if (!normalizedArray.length) {
                    return null;
                }
                const deduped = [];
                normalizedArray.forEach((item) => {
                    if (!deduped.includes(item)) {
                        deduped.push(item);
                    }
                });
                this.answers[normalizedId] = deduped;
                return normalizedId;
            }

            const normalizedValue = normalizeSingle(value);
            if (normalizedValue === null) {
                return null;
            }
            this.answers[normalizedId] = normalizedValue;
            return normalizedId;
        },

        addCorrectAnswer: function(questionId, value) {
            if (value === undefined || value === null) return null;
            const normalizedId = this.normalizeQuestionId(questionId);
            if (!normalizedId) return null;
            this.correctAnswers[normalizedId] = Array.isArray(value) ? value : String(value).trim();
            return normalizedId;
        },

        captureQuestionSet: function () {
            const idSet = new Set(Array.isArray(this.allQuestionIds) ? this.allQuestionIds : []);
            const addCandidate = (candidate) => {
                const normalized = this.normalizeQuestionId(candidate);
                if (normalized) {
                    idSet.add(normalized);
                }
            };

            const navItems = document.querySelectorAll('.practice-nav .q-item');
            navItems.forEach((item) => {
                addCandidate(item.dataset.question || item.textContent || item.getAttribute('data-index'));
            });

            const questionHolders = document.querySelectorAll('[data-question], [data-question-id], [data-qid]');
            questionHolders.forEach((element) => {
                addCandidate(
                    element.dataset.question ||
                    element.dataset.questionId ||
                    element.dataset.qid
                );
            });

            const inputs = document.querySelectorAll('input[name], textarea[name], select[name]');
            inputs.forEach((element) => {
                addCandidate(element.name || element.id);
            });

            const sorted = Array.from(idSet).sort((a, b) => a.localeCompare(b, undefined, { numeric: true }));
            this.allQuestionIds = sorted;
            return sorted;
        },

        setupCommunication: function () {
            this.parentWindow = window.opener || window.parent;
            if (!this.parentWindow || this.parentWindow === window) {
                console.warn('[PracticeEnhancer] 未检测到父窗口');
                return;
            }
            this.startInitRequestLoop();
            window.addEventListener('message', (event) => {
                const payload = event && event.data ? event.data : null;
                if (!payload || typeof payload.type !== 'string') {
                    return;
                }

                if (payload.type === 'INIT_SESSION') {
                    const initData = payload.data || {};
                    this.sessionId = initData.sessionId;
                    this.examId = initData.examId; // 存储 examId
                    if (initData.suiteSessionId) {
                        this.enableSuiteMode(initData);
                    }
                    this.stopInitRequestLoop();
                    console.log('[PracticeEnhancer] 收到会话初始化:', this.sessionId, 'Exam ID:', this.examId);
                    this.sendMessage('SESSION_READY', {
                        pageType: this.detectPageType(),
                        sessionId: this.sessionId,
                        suiteSessionId: this.suiteSessionId || null,
                        url: window.location.href,
                        title: document.title
                    });
                    return;
                }

                if (!this.suiteModeActive) {
                    return;
                }

                if (payload.type === 'SUITE_NAVIGATE') {
                    this.handleSuiteNavigation(payload.data || {});
                } else if (payload.type === 'SUITE_FORCE_CLOSE') {
                    this.teardownSuiteGuards();
                    if (this._nativeClose) {
                        this._nativeClose();
                    }
                }
            });
            console.log('[PracticeEnhancer] 通信设置完成');
        },

        startInitRequestLoop: function() {
            if (!this.parentWindow || this.parentWindow === window) {
                return;
            }
            if (this.initRequestTimer) {
                return;
            }
            const sendRequest = () => {
                if (this.sessionId) {
                    this.stopInitRequestLoop();
                    return;
                }
                const derivedExamId = this.extractExamIdFromUrl();
                if (!this.examId && derivedExamId) {
                    this.examId = derivedExamId;
                }
                this.sendMessage('REQUEST_INIT', {
                    examId: this.examId || null,
                    derivedExamId,
                    url: window.location.href,
                    title: document.title,
                    timestamp: Date.now()
                });
            };
            sendRequest();
            this.initRequestTimer = setInterval(sendRequest, 2000);
        },

        stopInitRequestLoop: function() {
            if (this.initRequestTimer) {
                clearInterval(this.initRequestTimer);
                this.initRequestTimer = null;
            }
        },

        enableSuiteMode: function(initData = {}) {
            if (this.suiteModeActive) {
                return;
            }

            this.suiteModeActive = true;
            this.suiteSessionId = initData.suiteSessionId || null;
            this.installSuiteGuards();
        },

        installSuiteGuards: function() {
            if (this.suiteGuardsInstalled) {
                return;
            }

            this.suiteGuardsInstalled = true;
            this._nativeClose = typeof window.close === 'function' ? window.close.bind(window) : null;
            this._nativeOpen = typeof window.open === 'function' ? window.open.bind(window) : null;

            const windowName = typeof window.name === 'string'
                ? window.name.trim().toLowerCase()
                : '';

            const isSelfTarget = (rawTarget) => {
                if (rawTarget == null) {
                    return true;
                }

                const normalized = typeof rawTarget === 'string'
                    ? rawTarget.trim().toLowerCase()
                    : String(rawTarget).trim().toLowerCase();

                if (!normalized) {
                    return true;
                }

                if (windowName && normalized === windowName) {
                    return true;
                }

                if (['_self', 'self', '_parent', 'parent', '_top', 'top', 'window', 'this'].includes(normalized)) {
                    return true;
                }

                return false;
            };

            const guardClose = () => {
                this.notifySuiteCloseAttempt('script_request');
                return undefined;
            };

            try { window.close = guardClose; } catch (_) {}
            try { window.self.close = guardClose; } catch (_) {}
            try { window.top.close = guardClose; } catch (_) {}

            if (this._nativeOpen) {
                const originalOpen = this._nativeOpen;
                window.open = (url = '', target = '', features = '') => {
                    if (isSelfTarget(target)) {
                        this.notifySuiteCloseAttempt('self_target_open');
                        return window;
                    }
                    return originalOpen(url, target, features);
                };
            }
        },

        teardownSuiteGuards: function() {
            if (!this.suiteGuardsInstalled) {
                return;
            }

            this.suiteGuardsInstalled = false;

            if (this._nativeClose) {
                try {
                    window.close = this._nativeClose;
                    window.self.close = this._nativeClose;
                    window.top.close = this._nativeClose;
                } catch (_) {}
            }

            if (this._nativeOpen) {
                try {
                    window.open = this._nativeOpen;
                } catch (_) {}
            }

            this.suiteModeActive = false;
            this.suiteSessionId = null;
        },

        notifySuiteCloseAttempt: function(reason) {
            this.sendMessage('SUITE_CLOSE_ATTEMPT', {
                examId: this.examId || null,
                suiteSessionId: this.suiteSessionId || null,
                reason: reason || 'unknown',
                timestamp: Date.now()
            });
        },

        handleSuiteNavigation: function(data) {
            if (!data || !data.url) {
                return;
            }

            if (data.examId) {
                this.nextExamId = data.examId;
            }

            try {
                window.location.href = data.url;
            } catch (error) {
                console.warn('[PracticeEnhancer] 套题导航失败:', error);
            }
        },

        detectPageType: function () {
            const context = this.getPageContext();
            if (context && context.categoryCode && context.categoryCode !== 'unknown') {
                return context.categoryCode;
            }
            const title = document.title || '';
            const url = window.location.href || '';
            if (title.includes('P1') || url.includes('P1')) return 'P1';
            if (title.includes('P2') || url.includes('P2')) return 'P2';
            if (title.includes('P3') || url.includes('P3')) return 'P3';
            if (/Part\s*4/i.test(title) || /Part\s*4/i.test(url) || title.includes('P4') || url.includes('P4')) return 'P4';
            const pathParts = url.split('/');
            for (let part of pathParts) {
                if (part.match(/^P[123]$/i)) {
                    return part.toUpperCase();
                }
                if (part.match(/^P4$/i)) {
                    return 'P4';
                }
            }
            return 'unknown';
        },

        getPageContext: function(forceRefresh = false) {
            const context = getPracticePageContext(forceRefresh);
            this.pageContext = context;
            return context;
        },

        detectPracticeType: function () {
            const context = this.getPageContext();
            if (context && context.categoryCode && context.categoryCode !== 'unknown') {
                return context.categoryCode;
            }
            const doc = document;
            const fromBody = doc.body && doc.body.dataset
                ? [
                    doc.body.dataset.practiceType,
                    doc.body.dataset.examType,
                    doc.body.dataset.type
                ]
                : [];
            const meta = doc.querySelector('meta[name="practice-type"], meta[name="exam-type"]');
            const hints = [
                ...fromBody,
                meta ? meta.content : null,
                doc.title || ''
            ];
            const url = (window.location.href || '').toLowerCase();
            const bodyClass = doc.body ? doc.body.className.toLowerCase() : '';
            const joined = hints
                .filter(Boolean)
                .map((hint) => hint.toLowerCase())
                .concat([url, bodyClass]);
            const isListening = joined.some((hint) => /listen|audio|hearing/.test(hint))
                || url.includes('listeningpractice')
                || url.includes('/listening/');
            return isListening ? 'listening' : 'reading';
        },

        // 新增：从URL中提取真实的examId
        extractExamIdFromUrl: function() {
            // 优先读取显式配置/参数
            const doc = document;
            const metaExamId = doc.querySelector('meta[name="exam-id"], meta[name="examId"]');
            if (metaExamId && metaExamId.content) {
                return metaExamId.content.trim();
            }
            if (doc.body && doc.body.dataset) {
                if (doc.body.dataset.examId) {
                    return doc.body.dataset.examId.trim();
                }
                if (doc.body.dataset.examid) {
                    return doc.body.dataset.examid.trim();
                }
            }
            const context = this.getPageContext();
            if (context && context.examId) {
                return context.examId;
            }
            try {
                const urlParams = new URLSearchParams(window.location.search || '');
                if (urlParams.has('examId')) {
                    const qp = urlParams.get('examId');
                    if (qp) {
                        return qp.trim();
                    }
                }
            } catch (_) {}

            const url = window.location.href || '';
            const title = document.title || '';
            const pathParts = (window.location.pathname || url).split('/').map((part) => decodeURIComponent(part || '').trim()).filter(Boolean);
            let foundNumber = null;
            let foundPart = null;
            let foundSlug = null;
            let isListening = pathParts.some((part) => /listening/i.test(part));

            const normalizeSlug = (text) => {
                return text
                    .toLowerCase()
                    .replace(/[^a-z0-9]+/gi, '-')
                    .replace(/^-+|-+$/g, '');
            };

            // 尝试从路径中提取编号与 part
            for (let part of pathParts) {
                if (foundNumber === null) {
                    const numMatch = part.match(/^(\d+)[\.\-\s]?/);
                    if (numMatch) {
                        foundNumber = numMatch[1];
                    }
                }
                if (foundPart === null) {
                    const pMatch = part.match(/p(?:art)?\s*([1-4])/i);
                    if (pMatch) {
                        foundPart = pMatch[1];
                    }
                }
                if (!foundSlug && part.length > 6 && /[a-z]/i.test(part)) {
                    foundSlug = normalizeSlug(part);
                }
            }

            // 如果标题包含part/编号也纳入
            if (!foundPart || !foundNumber) {
                const titleMatch = title.match(/p(?:art)?\s*([1-4])[^0-9]*?(\d+)?/i);
                if (titleMatch) {
                    if (!foundPart && titleMatch[1]) {
                        foundPart = titleMatch[1];
                    }
                    if (!foundNumber && titleMatch[2]) {
                        foundNumber = titleMatch[2];
                    }
                }
            }

            // 生成ID优先使用编号
            if (foundNumber) {
                if (foundPart) {
                    const prefix = isListening ? 'listening' : 'p';
                    return `${prefix}${isListening ? '' : foundPart.toLowerCase()}-${foundNumber}`;
                }
                return `${isListening ? 'listening' : 'practice'}-${foundNumber}`;
            }

            if (foundPart && foundSlug) {
                const prefix = isListening ? 'listening' : 'p';
                return `${prefix}${isListening ? '' : foundPart.toLowerCase()}-${foundSlug}`;
            }

            if (foundSlug) {
                return foundSlug;
            }

            // 最后的降级方案：返回页面类型
            return this.detectPageType();
        },

        resolveExamId: function() {
            const derived = this.examId || this.extractExamIdFromUrl();
            const sessionPrefix = this.sessionId ? String(this.sessionId).split('_')[0] : null;
            const pageType = this.detectPageType();
            const fallbackBase = derived || sessionPrefix || (pageType ? `practice-${pageType.toLowerCase()}` : null) || `practice-${Date.now()}`;
            const safe = String(fallbackBase || 'practice-unknown').replace(/[^a-zA-Z0-9_-]/g, '-').replace(/--+/g, '-');
            this.examId = safe;
            return safe;
        },

        normalizeAnswerMap: function (answersMap) {
            const normalized = {};
            if (!answersMap || typeof answersMap !== 'object') {
                return normalized;
            }
            Object.entries(answersMap).forEach(([key, value]) => {
                const normalizedKey = this.addCorrectAnswer(key, value);
                if (normalizedKey) {
                    normalized[normalizedKey] = this.correctAnswers[normalizedKey];
                }
            });
            this.correctAnswers = normalized;
            return normalized;
        },

        extractCorrectAnswers: function () {
            console.log('[PracticeEnhancer] 开始提取正确答案');
            
            // 如果是多套题模式，需要为每个套题提取答案
            if (this.isMultiSuite) {
                console.log('[PracticeEnhancer] 多套题模式：为每个套题提取正确答案');
                this.extractMultiSuiteCorrectAnswers();
                return;
            }
            
            // 单套题模式：使用原有逻辑
            // 使用CorrectAnswerExtractor如果可用
            if (window.CorrectAnswerExtractor) {
                try {
                    const extractor = new CorrectAnswerExtractor();
                    const extractedAnswers = extractor.extractFromPage(document);
                    
                    if (extractedAnswers && Object.keys(extractedAnswers).length > 0) {
                        this.normalizeAnswerMap(extractedAnswers);
                        console.log('[PracticeEnhancer] 使用提取器成功获得正确答案:', this.correctAnswers);
                    } else {
                        console.warn('[PracticeEnhancer] 提取器未找到答案，使用备用方法');
                        this.extractCorrectAnswersBackup();
                    }
                } catch (error) {
                    console.warn('[PracticeEnhancer] 提取器失败，使用备用方法:', error);
                    this.extractCorrectAnswersBackup();
                }
            } else {
                console.warn('[PracticeEnhancer] CorrectAnswerExtractor未加载，使用备用方法');
                this.extractCorrectAnswersBackup();
            }
            
            // 延迟提取，在页面完全加载后再次尝试
            setTimeout(function() {
                this.extractFromResultsTable();
            }.bind(this), 2000);
            
            // 定期检查是否有新的正确答案数据
            this.startCorrectAnswerMonitoring();
        },

        /**
         * 多套题模式：提取所有套题的正确答案
         */
        extractMultiSuiteCorrectAnswers: function() {
            console.log('[PracticeEnhancer] 开始提取多套题正确答案');
            
            // 查找所有套题容器
            let suiteContainers = document.querySelectorAll('[data-suite-id]');
            
            if (suiteContainers.length === 0) {
                suiteContainers = document.querySelectorAll('.test-page');
            }
            
            if (suiteContainers.length === 0) {
                suiteContainers = document.querySelectorAll('.suite-container');
            }
            
            console.log('[PracticeEnhancer] 找到套题容器数量:', suiteContainers.length);
            
            // 为每个套题提取正确答案
            suiteContainers.forEach((container, index) => {
                const suiteId = this.extractSuiteId(container);
                console.log(`[PracticeEnhancer] 提取套题 ${index + 1}/${suiteContainers.length} 正确答案, ID: ${suiteId}`);
                
                if (suiteId) {
                    this.extractSuiteCorrectAnswers(suiteId, container);
                }
            });
            
            console.log('[PracticeEnhancer] 多套题正确答案提取完成:', this.correctAnswers);
        },

        /**
         * 提取单个套题的正确答案
         * @param {string} suiteId - 套题ID
         * @param {HTMLElement} suiteContainer - 套题容器元素（可选）
         */
        extractSuiteCorrectAnswers: function(suiteId, suiteContainer) {
            if (!suiteId) {
                console.warn('[PracticeEnhancer] extractSuiteCorrectAnswers: 套题ID为空');
                return;
            }
            
            // 如果没有提供容器，尝试获取
            if (!suiteContainer) {
                suiteContainer = this.getSuiteContainer(suiteId);
            }
            
            if (!suiteContainer) {
                console.warn(`[PracticeEnhancer] extractSuiteCorrectAnswers: 未找到套题容器 ${suiteId}`);
                return;
            }
            
            console.log(`[PracticeEnhancer] 提取套题 ${suiteId} 的正确答案`);
            
            // 方法1: 从套题容器内的全局变量提取（如果页面使用了独立的答案对象）
            // 注意：100 P1/P4的HTML可能在App对象中存储答案
            if (window.App && window.App.answerKey) {
                console.log('[PracticeEnhancer] 从App.answerKey提取答案');
                this.extractFromAppAnswerKey(suiteId);
            }
            
            // 方法2: 从套题容器内的data属性提取
            this.extractSuiteAnswersFromDOM(suiteId, suiteContainer);
            
            // 方法3: 从套题的结果表格提取（如果已经显示结果）
            this.extractSuiteAnswersFromResultsTable(suiteId, suiteContainer);
            
            // 方法4: 从套题的听力原文提取（针对听力题）
            this.extractSuiteAnswersFromTranscript(suiteId, suiteContainer);
        },

        /**
         * 从App.answerKey提取答案（针对100 P1/P4的HTML结构）
         * @param {string} suiteId - 套题ID
         */
        extractFromAppAnswerKey: function(suiteId) {
            if (!window.App || !window.App.answerKey) {
                return;
            }
            
            const answerKey = window.App.answerKey;
            
            // 从suiteId提取测试编号（如"set1" -> "1"）
            let testNum = null;
            if (suiteId.startsWith('set')) {
                testNum = suiteId.replace('set', '');
            } else if (suiteId.startsWith('page-test')) {
                testNum = suiteId.replace('page-test', '');
            }
            
            if (!testNum) {
                console.warn('[PracticeEnhancer] 无法从suiteId提取测试编号:', suiteId);
                return;
            }
            
            // 查找对应测试的答案（answerKey可能是对象或数组）
            let testAnswers = null;
            
            if (Array.isArray(answerKey)) {
                // 如果是数组，按索引查找
                const index = parseInt(testNum) - 1;
                if (index >= 0 && index < answerKey.length) {
                    testAnswers = answerKey[index];
                }
            } else if (typeof answerKey === 'object') {
                // 如果是对象，尝试多种键名
                testAnswers = answerKey[`test${testNum}`] || 
                             answerKey[`t${testNum}`] || 
                             answerKey[testNum];
            }
            
            if (!testAnswers) {
                console.warn(`[PracticeEnhancer] 未找到测试 ${testNum} 的答案`);
                return;
            }
            
            // 将答案添加到correctAnswers，带套题前缀
            for (const [key, value] of Object.entries(testAnswers)) {
                const prefixedKey = `${suiteId}::${key}`;
                this.addCorrectAnswer(prefixedKey, value);
                console.log(`[PracticeEnhancer] 添加正确答案: ${prefixedKey} = ${value}`);
            }
        },

        /**
         * 从套题容器的DOM中提取正确答案
         * @param {string} suiteId - 套题ID
         * @param {HTMLElement} suiteContainer - 套题容器
         */
        extractSuiteAnswersFromDOM: function(suiteId, suiteContainer) {
            const selectors = [
                '[data-correct-answer]',
                '.correct-answer',
                '.answer-key',
                '[data-answer]'
            ];
            
            for (const selector of selectors) {
                const elements = suiteContainer.querySelectorAll(selector);
                elements.forEach(element => {
                    const questionId = element.dataset.question || 
                                     element.dataset.for || 
                                     element.dataset.questionId || 
                                     element.id;
                    const correctAnswer = element.dataset.correctAnswer || 
                                        element.dataset.answer || 
                                        element.textContent.trim();
                    
                    if (questionId && correctAnswer) {
                        const prefixedKey = `${suiteId}::${questionId}`;
                        this.addCorrectAnswer(prefixedKey, correctAnswer);
                    }
                });
            }
        },

        /**
         * 从套题的结果表格中提取正确答案
         * @param {string} suiteId - 套题ID
         * @param {HTMLElement} suiteContainer - 套题容器
         */
        extractSuiteAnswersFromResultsTable: function(suiteId, suiteContainer) {
            // 查找结果表格
            const tables = suiteContainer.querySelectorAll('table.results-table, .results-in-page table');
            
            tables.forEach(table => {
                const rows = table.querySelectorAll('tr');
                
                for (let i = 1; i < rows.length; i++) { // 跳过表头
                    const row = rows[i];
                    const cells = row.querySelectorAll('td');
                    
                    if (cells.length >= 3) {
                        const questionText = cells[0].textContent.trim();
                        const correctAnswer = cells[2].textContent.trim();
                        
                        // 提取问题编号
                        const questionMatch = questionText.match(/(\d+)/);
                        if (questionMatch && correctAnswer && correctAnswer !== 'N/A' && correctAnswer !== '') {
                            const questionNum = questionMatch[1];
                            const questionKey = 'q' + questionNum;
                            const prefixedKey = `${suiteId}::${questionKey}`;
                            this.addCorrectAnswer(prefixedKey, correctAnswer);
                        }
                    }
                }
            });
        },

        /**
         * 从套题的听力原文中提取正确答案
         * @param {string} suiteId - 套题ID
         * @param {HTMLElement} suiteContainer - 套题容器
         */
        extractSuiteAnswersFromTranscript: function(suiteId, suiteContainer) {
            // 查找听力原文容器
            let transcriptContainer = suiteContainer.querySelector('#transcript-content');
            
            // 如果在套题容器内没找到，尝试在对应的transcript-page中查找
            if (!transcriptContainer) {
                const transcriptPageId = `transcript-${suiteContainer.id}`;
                const transcriptPage = document.getElementById(transcriptPageId);
                if (transcriptPage) {
                    transcriptContainer = transcriptPage;
                }
            }
            
            if (!transcriptContainer) {
                return;
            }
            
            // 使用ANSWER_TAG_PATTERN提取答案
            const text = transcriptContainer.textContent || '';
            const parsed = extractAnswersFromTextContent(text);
            
            for (const [key, value] of Object.entries(parsed)) {
                const prefixedKey = `${suiteId}::${key}`;
                this.addCorrectAnswer(prefixedKey, value);
            }
        },

        extractCorrectAnswersBackup: function () {
            // 多种备用提取方法
            const sources = ['answers', 'correctAnswers', 'answerKey', 'solutions'];
            
            for (const source of sources) {
                if (window[source] && typeof window[source] === 'object') {
                    Object.keys(window[source]).forEach(key => {
                        const value = window[source][key];
                        if (value !== undefined && value !== null) {
                            let normalizedKey = key;
                            if (!normalizedKey.startsWith('q') && /^\d+$/.test(normalizedKey)) {
                                normalizedKey = 'q' + normalizedKey;
                            }
                            this.addCorrectAnswer(normalizedKey, value);
                        }
                    });
                }
            }
            
            // 尝试从DOM中提取
            this.extractFromDOM();
            
            console.log('[PracticeEnhancer] 备用方法提取正确答案:', this.correctAnswers);
        },

        extractFromDOM: function () {
            // 查找包含正确答案的元素
            const selectors = [
                '[data-correct-answer]',
                '.correct-answer',
                '.answer-key',
                '[data-answer]'
            ];
            
            const self = this;
            for (let i = 0; i < selectors.length; i++) {
                const selector = selectors[i];
                const elements = document.querySelectorAll(selector);
                for (let j = 0; j < elements.length; j++) {
                    const element = elements[j];
                    const questionId =
                        element.dataset.question ||
                        element.dataset.for ||
                        element.dataset.questionId ||
                        this.extractQuestionId(element) ||
                        element.id;
                    const correctAnswer = element.dataset.correctAnswer ||
                        element.dataset.answer ||
                        element.textContent.trim();
                    
                    if (questionId && correctAnswer) {
                        self.addCorrectAnswer(questionId, correctAnswer);
                    }
                }
            }

            this.extractFromTranscript();
        },

        extractFromTranscript: function () {
            const transcript = document.getElementById('transcript-content');
            if (!transcript) {
                return;
            }
            const beforeCount = Object.keys(this.correctAnswers).length;
            const questionOrder = Array.isArray(this.allQuestionIds) && this.allQuestionIds.length
                ? this.allQuestionIds.slice()
                : this.captureQuestionSet().slice();
            const highlightAnswers = extractAnswersFromTranscriptElement(transcript, questionOrder);
            Object.keys(highlightAnswers).forEach((key) => {
                this.addCorrectAnswer(key, highlightAnswers[key]);
            });
            const textAnswers = extractAnswersFromTextContent(transcript.textContent || '');
            Object.keys(textAnswers).forEach((key) => {
                if (!this.correctAnswers[key]) {
                    this.addCorrectAnswer(key, textAnswers[key]);
                }
            });
            const afterCount = Object.keys(this.correctAnswers).length;
            if (afterCount > beforeCount) {
                console.log('[PracticeEnhancer] 已从听力原文提取正确答案:', this.correctAnswers);
            }
        },

        extractFromResultsTable: function () {
            console.log('[PracticeEnhancer] 尝试从结果表格提取正确答案');
            const beforeCount = Object.keys(this.correctAnswers).length;
            
            // 查找结果显示区域
            const resultsEl = document.getElementById('results');
            if (!resultsEl) {
                console.log('[PracticeEnhancer] 未找到results元素');
                return;
            }
            
            // 查找表格
            const tables = resultsEl.querySelectorAll('table');
            console.log('[PracticeEnhancer] 找到表格数量:', tables.length);
            
            for (let i = 0; i < tables.length; i++) {
                const table = tables[i];
                const rows = table.querySelectorAll('tr');
                console.log('[PracticeEnhancer] 表格', i, '行数:', rows.length);
                
                for (let j = 1; j < rows.length; j++) { // 跳过表头
                    const row = rows[j];
                    const cells = row.querySelectorAll('td');
                    
                    if (cells.length >= 3) {
                        const questionCell = cells[0];
                        const userAnswerCell = cells[1];
                        const correctAnswerCell = cells[2];
                        
                        const questionText = questionCell.textContent.trim();
                        const userAnswer = userAnswerCell.textContent.trim();
                        const correctAnswer = correctAnswerCell.textContent.trim();
                        
                        console.log('[PracticeEnhancer] 处理行:', questionText, userAnswer, correctAnswer);
                        
                        // 提取问题编号
                        const questionMatch = questionText.match(/(\d+)/);
                        if (questionMatch && correctAnswer && correctAnswer !== 'N/A' && correctAnswer !== '') {
                            const questionNum = questionMatch[1];
                            const questionKey = 'q' + questionNum;
                            const normalizedKey = this.addCorrectAnswer(questionKey, correctAnswer) || questionKey;
                            
                            // 同时更新用户答案，确保数据一致性
                            if (userAnswer && userAnswer !== 'No Answer') {
                                this.addAnswer(normalizedKey, userAnswer);
                            }
                            
                            console.log('[PracticeEnhancer] 从表格提取:', normalizedKey, '用户答案:', userAnswer, '正确答案:', correctAnswer);
                        }
                    }
                }
            }
            
            console.log('[PracticeEnhancer] 表格提取完成，正确答案:', this.correctAnswers);
            console.log('[PracticeEnhancer] 表格提取完成，用户答案:', this.answers);
            const afterCount = Object.keys(this.correctAnswers).length;
            if (afterCount > beforeCount) {
                this.broadcastResultsUpdate();
            }
            return afterCount > beforeCount;
        },

        setupAnswerListeners: function () {
            const self = this;
            
            // 增强的change事件监听
            document.addEventListener('change', function(e) {
                if (!self.isExcludedControl(e.target)) {
                    self.recordAnswer(e.target);
                }
            });

            // 增强的input事件监听
            document.addEventListener('input', function(e) {
                if (!self.isExcludedControl(e.target)) {
                    self.recordAnswer(e.target);
                }
            });

            // 点击事件监听（用于单选框、复选框）
            document.addEventListener('click', function(e) {
                if (e.target.type === 'radio' || e.target.type === 'checkbox') {
                    if (!self.isExcludedControl(e.target)) {
                        setTimeout(() => self.recordAnswer(e.target), 10);
                    }
                }
            });

            // 拖拽事件监听
            document.addEventListener('drop', function(e) {
                setTimeout(function() {
                    self.collectDropzoneAnswers();
                    self.collectAllAnswers(); // 全面收集一次
                }, 100);
            });

            // 页面可见性变化时收集答案（替代定期收集）
            document.addEventListener('visibilitychange', function() {
                if (document.hidden) {
                    console.log('[PracticeEnhancer] 页面隐藏，收集答案');
                    self.collectAllAnswers();
                } else {
                    console.log('[PracticeEnhancer] 页面显示，准备收集答案');
                }
            });

            // 页面卸载前收集答案和清理
            window.addEventListener('beforeunload', function() {
                console.log('[PracticeEnhancer] 页面卸载，收集答案并清理');
                self.collectAllAnswers();
                self.cleanup();
            });

            // 页面失去焦点时收集答案
            window.addEventListener('blur', function() {
                console.log('[PracticeEnhancer] 页面失去焦点，收集答案');
                self.collectAllAnswers();
            });

            console.log('[PracticeEnhancer] 增强答案监听器设置完成');
        },

        // 判断是否为应当排除的非答题控件（如播放速度、音量滑条等）
        isExcludedControl: function(element) {
            if (!element) return false;
            const config = this.config || {};

            try {
                const datasetFlag = config.datasetExcludeAttribute || 'enhancerExclude';
                if (element.dataset && (element.dataset[datasetFlag] === 'true' || element.dataset[datasetFlag] === '1')) {
                    return true;
                }

                if (element.dataset && element.dataset.practiceExclude === 'true') {
                    return true;
                }

                const excludedNames = config.excludedNames || [];
                if (excludedNames.length) {
                    if ((element.name && excludedNames.includes(element.name)) ||
                        (element.id && excludedNames.includes(element.id))) {
                        return true;
                    }
                }

                const selectors = config.excludedSelectors || [];
                for (let i = 0; i < selectors.length; i++) {
                    const selector = selectors[i];
                    if (element.matches && element.matches(selector)) {
                        return true;
                    }
                }

                const ancestorSelectors = config.excludedAncestors || [];
                for (let i = 0; i < ancestorSelectors.length; i++) {
                    const selector = ancestorSelectors[i];
                    if (element.closest && element.closest(selector)) {
                        return true;
                    }
                }
            } catch (error) {
                console.warn('[PracticeEnhancer] 判断是否排除控件失败:', error);
            }

            return false;
        },

        recordAnswer: function(element) {
            if (!element || this.isExcludedControl(element)) return;

            const questionId = this.getQuestionId(element);
            if (!questionId) {
                return;
            }

            const value = this.getInputValue(element);
            const hasValue = Array.isArray(value) ? value.length > 0 : (value !== null && value !== undefined && value !== '');
            if (!hasValue) {
                return;
            }

            const normalizedId = this.addAnswer(questionId, value);
            if (!normalizedId) return;
            console.log('[PracticeEnhancer] 记录答案:', normalizedId, '=', value);

            this.interactions.push({
                type: 'answer',
                questionId: normalizedId,
                value: value,
                timestamp: Date.now(),
                elementType: element.type || element.tagName.toLowerCase()
            });
        },

        collectDropzoneAnswers: function () {
            // 收集拖拽填空题答案
            const dropzones = document.querySelectorAll('.dropzone');
            for (let i = 0; i < dropzones.length; i++) {
                const zone = dropzones[i];
                const qName = zone.dataset.target;
                const card = zone.querySelector('.card');
                if (qName && card) {
                    this.addAnswer(qName, card.dataset.value || card.textContent.trim());
                }
            }

            // 收集段落匹配题答案
            const paragraphZones = document.querySelectorAll('.paragraph-dropzone');
            for (let i = 0; i < paragraphZones.length; i++) {
                const zone = paragraphZones[i];
                const paragraph = zone.dataset.paragraph;
                const items = zone.querySelectorAll('.drag-item');
                if (paragraph && items.length > 0) {
                    const itemTexts = [];
                    for (let j = 0; j < items.length; j++) {
                        const item = items[j];
                        itemTexts.push(item.dataset.heading || item.textContent.trim());
                    }
                    this.addAnswer('q' + paragraph.toLowerCase(), itemTexts.join(','));
                }
            }

            // 收集匹配题答案
            const matchZones = document.querySelectorAll('.match-dropzone');
            for (let i = 0; i < matchZones.length; i++) {
                const zone = matchZones[i];
                const qName = zone.dataset.question;
                const item = zone.querySelector('.drag-item') || zone.querySelector('.drag-item-clone');
                if (qName && item) {
                    const answerValue = item.dataset.option || item.dataset.country || item.dataset.heading || item.textContent.trim();
                    this.addAnswer(qName, answerValue);
                }
            }
        },

        interceptSubmit: function () {
            // 延迟拦截，确保页面完全加载
            setTimeout(function() {
                // 拦截gradeAnswers函数
                if (typeof window.gradeAnswers === 'function') {
                    const originalGradeAnswers = window.gradeAnswers;
                    const self = this;
                    window.gradeAnswers = function() {
                        console.log('[PracticeEnhancer] 拦截到gradeAnswers调用');
                        
                        // 多套题模式：提取当前套题ID
                        if (self.isMultiSuite) {
                            const activePage = document.querySelector('.test-page.active');
                            const suiteId = self.extractSuiteId(activePage);
                            if (suiteId) {
                                self.handleSuiteSubmit(suiteId);
                                return;
                            }
                        }
                        
                        // 单套题模式：使用原有逻辑
                        self.collectAllAnswers();
                        const result = originalGradeAnswers();
                        self.handleSubmit();
                        return result;
                    };
                    console.log('[PracticeEnhancer] gradeAnswers函数拦截成功');
                } else {
                    console.warn('[PracticeEnhancer] 未找到gradeAnswers函数');
                }

                // 拦截grade函数
                if (typeof window.grade === 'function') {
                    const originalGrade = window.grade;
                    const self = this;
                    window.grade = function() {
                        console.log('[PracticeEnhancer] 拦截到grade调用');
                        
                        // 多套题模式：提取当前套题ID
                        if (self.isMultiSuite) {
                            const activePage = document.querySelector('.test-page.active');
                            const suiteId = self.extractSuiteId(activePage);
                            if (suiteId) {
                                self.handleSuiteSubmit(suiteId);
                                return;
                            }
                        }
                        
                        // 单套题模式：使用原有逻辑
                        self.collectAllAnswers();
                        const result = originalGrade();
                        self.handleSubmit();
                        return result;
                    };
                    console.log('[PracticeEnhancer] grade函数拦截成功');
                }
            }.bind(this), 1000);

            // 监听表单提交
            document.addEventListener('submit', (e) => {
                console.log('[PracticeEnhancer] 拦截到表单提交');
                
                // 多套题模式：提取当前套题ID
                if (this.isMultiSuite) {
                    const form = e.target;
                    const suiteId = this.extractSuiteId(form);
                    if (suiteId) {
                        e.preventDefault();
                        this.handleSuiteSubmit(suiteId);
                        return;
                    }
                }
                
                // 单套题模式
                this.collectAllAnswers();
                this.handleSubmit();
            });

            // 监听提交按钮点击 - 增强版
            const self = this;
            document.addEventListener('click', function(e) {
                const target = e.target;
                
                // 检查是否为提交按钮
                const isSubmitButton = target.tagName === 'BUTTON' &&
                    (target.textContent.includes('Submit') ||
                        target.textContent.includes('提交') ||
                        target.textContent.includes('完成') ||
                        target.textContent.includes('Check') ||
                        target.classList.contains('primary') ||
                        target.id === 'submit-btn' ||
                        target.dataset.submitSuite || // 新增：支持data-submit-suite属性
                        (target.onclick && target.onclick.toString().includes('grade')));
                
                if (!isSubmitButton) {
                    return;
                }
                
                console.log('[PracticeEnhancer] 检测到提交按钮点击:', target);
                
                // 多套题模式：提取套题ID
                if (self.isMultiSuite) {
                    // 优先从按钮的data-submit-suite属性读取
                    let suiteId = target.dataset.submitSuite;
                    
                    // 如果没有，从按钮所在的套题容器提取
                    if (!suiteId) {
                        suiteId = self.extractSuiteId(target);
                    }
                    
                    // 如果还是没有，从当前激活的页面提取
                    if (!suiteId) {
                        const activePage = document.querySelector('.test-page.active');
                        suiteId = self.extractSuiteId(activePage);
                    }
                    
                    if (suiteId) {
                        console.log('[PracticeEnhancer] 提交套题:', suiteId);
                        self.handleSuiteSubmit(suiteId);
                        return;
                    }
                }
                
                // 单套题模式
                self.collectAllAnswers();
                self.handleSubmit();
            });

            // 定期检查结果是否出现
            this.startResultsMonitoring();

            console.log('[PracticeEnhancer] 提交拦截设置完成');
        },

        /**
         * 处理单个套题的提交
         * @param {string} suiteId - 套题ID
         */
        handleSuiteSubmit: function(suiteId) {
            if (!suiteId) {
                console.warn('[PracticeEnhancer] handleSuiteSubmit: 套题ID为空');
                return;
            }
            
            // 检查是否正在提交
            if (this.isSubmitting) {
                console.warn('[PracticeEnhancer] 正在提交中，阻止并发提交');
                return;
            }
            
            // 检查该套题是否已提交
            if (this.submittedSuites.has(suiteId)) {
                console.warn(`[PracticeEnhancer] 套题 ${suiteId} 已经提交过，阻止重复提交`);
                return;
            }
            
            console.log(`[PracticeEnhancer] 开始处理套题提交: ${suiteId}`);
            
            // 设置提交状态
            this.isSubmitting = true;
            this.currentSuiteId = suiteId;
            
            try {
                // 1. 收集该套题的答案
                const suiteContainer = this.getSuiteContainer(suiteId);
                if (!suiteContainer) {
                    console.error(`[PracticeEnhancer] 未找到套题容器: ${suiteId}`);
                    return;
                }
                
                this.collectSuiteAnswers(suiteContainer, suiteId);
                
                // 2. 提取该套题的正确答案
                this.extractSuiteCorrectAnswers(suiteId, suiteContainer);
                
                // 3. 生成答案比较
                const comparison = this.generateSuiteAnswerComparison(suiteId);
                
                // 4. 计算分数
                const scoreInfo = this.calculateSuiteScore(comparison);
                
                // 5. 检测拼写错误（如果需要）
                const spellingErrors = this.detectSuiteSpellingErrors(comparison, suiteId);
                
                // 6. 构建并发送消息
                this.sendSuiteCompleteMessage(suiteId, comparison, scoreInfo, spellingErrors);
                
                // 7. 标记该套题已提交
                this.submittedSuites.add(suiteId);
                
                console.log(`[PracticeEnhancer] 套题 ${suiteId} 提交完成`);
                
            } catch (error) {
                console.error(`[PracticeEnhancer] 套题 ${suiteId} 提交失败:`, error);
            } finally {
                // 重置提交状态
                this.isSubmitting = false;
                this.currentSuiteId = null;
            }
        },

        /**
         * 获取套题容器元素
         * @param {string} suiteId - 套题ID
         * @returns {HTMLElement|null} 套题容器元素
         */
        getSuiteContainer: function(suiteId) {
            // 方法1: 通过data-suite-id查找
            let container = document.querySelector(`[data-suite-id="${suiteId}"]`);
            if (container) return container;
            
            // 方法2: 通过ID查找（如果suiteId是"set1"，查找"page-test1"）
            if (suiteId.startsWith('set')) {
                const pageNum = suiteId.replace('set', '');
                container = document.getElementById(`page-test${pageNum}`);
                if (container) return container;
            }
            
            // 方法3: 直接通过ID查找
            container = document.getElementById(suiteId);
            if (container) return container;
            
            // 方法4: 查找当前激活的test-page
            container = document.querySelector('.test-page.active');
            if (container) {
                const extractedId = this.extractSuiteId(container);
                if (extractedId === suiteId) {
                    return container;
                }
            }
            
            return null;
        },

        /**
         * 生成套题的答案比较
         * @param {string} suiteId - 套题ID
         * @returns {Object} 答案比较对象
         */
        generateSuiteAnswerComparison: function(suiteId) {
            const comparison = {};
            const prefix = `${suiteId}::`;
            
            // 遍历所有答案，找出属于该套题的答案
            for (const [key, userAnswer] of Object.entries(this.answers)) {
                if (key.startsWith(prefix)) {
                    const questionId = key.substring(prefix.length);
                    const correctAnswer = this.correctAnswers[key] || this.correctAnswers[questionId];
                    
                    comparison[questionId] = {
                        userAnswer: userAnswer,
                        correctAnswer: correctAnswer,
                        isCorrect: this.compareAnswers(userAnswer, correctAnswer)
                    };
                }
            }
            
            return comparison;
        },

        /**
         * 计算套题分数
         * @param {Object} comparison - 答案比较对象
         * @returns {Object} 分数信息
         */
        calculateSuiteScore: function(comparison) {
            let correct = 0;
            let total = 0;
            
            for (const [questionId, comp] of Object.entries(comparison)) {
                total++;
                if (comp.isCorrect) {
                    correct++;
                }
            }
            
            const accuracy = total > 0 ? (correct / total) : 0;
            const percentage = Math.round(accuracy * 100);
            
            return {
                correct: correct,
                total: total,
                accuracy: accuracy,
                percentage: percentage
            };
        },

        /**
         * 检测套题中的拼写错误
         * 集成SpellingErrorCollector进行错误检测
         * @param {Object} comparison - 答案比较对象
         * @param {string} suiteId - 套题ID
         * @returns {Array} 拼写错误数组
         */
        detectSuiteSpellingErrors: function(comparison, suiteId) {
            console.log('[PracticeEnhancer] 开始检测套题拼写错误:', suiteId);
            
            // 检查SpellingErrorCollector是否可用
            if (!window.spellingErrorCollector) {
                console.warn('[PracticeEnhancer] SpellingErrorCollector未初始化，跳过拼写错误检测');
                return [];
            }
            
            // 检查输入参数
            if (!comparison || typeof comparison !== 'object') {
                console.warn('[PracticeEnhancer] 无效的答案比较对象');
                return [];
            }
            
            try {
                // 调用SpellingErrorCollector的detectErrors方法
                // 参数: (answerComparison, suiteId, examId)
                const examId = this.examId || 'unknown';
                const errors = window.spellingErrorCollector.detectErrors(
                    comparison,
                    suiteId,
                    examId
                );
                
                console.log(`[PracticeEnhancer] 检测到 ${errors.length} 个拼写错误`);
                
                // 返回错误数组
                return errors || [];
                
            } catch (error) {
                console.error('[PracticeEnhancer] 拼写错误检测失败:', error);
                // 发生错误时返回空数组，不影响主流程
                return [];
            }
        },

        /**
         * 发送套题完成消息
         * 消息格式符合Requirements 9.1-9.7的标准
         * @param {string} suiteId - 套题ID
         * @param {Object} comparison - 答案比较对象
         * @param {Object} scoreInfo - 分数信息
         * @param {Array} spellingErrors - 拼写错误数组
         */
        sendSuiteCompleteMessage: function(suiteId, comparison, scoreInfo, spellingErrors) {
            const prefix = `${suiteId}::`;
            
            // 提取该套题的答案（使用"套题ID::问题ID"格式的键）
            const suiteAnswers = {};
            const suiteCorrectAnswers = {};
            
            for (const [key, value] of Object.entries(this.answers)) {
                if (key.startsWith(prefix)) {
                    suiteAnswers[key] = value;
                }
            }
            
            for (const [key, value] of Object.entries(this.correctAnswers)) {
                if (key.startsWith(prefix)) {
                    suiteCorrectAnswers[key] = value;
                }
            }
            
            // 构建标准化消息格式
            // 符合Requirements 9.1-9.7
            const message = {
                // Requirement 9.1: 必须包含的基本字段
                examId: `${this.examId}_${suiteId}`,  // Requirement 9.2: examId包含套题标识
                sessionId: this.sessionId,
                answers: suiteAnswers,                 // Requirement 9.3: 答案键使用"套题ID::问题ID"格式
                correctAnswers: suiteCorrectAnswers,
                
                // Requirement 9.4: scoreInfo包含必需字段
                scoreInfo: {
                    correct: scoreInfo.correct,
                    total: scoreInfo.total,
                    accuracy: scoreInfo.accuracy,
                    percentage: scoreInfo.percentage
                },
                
                // Requirement 9.5: answerComparison包含每个问题的详细信息
                answerComparison: comparison,
                
                // Requirement 9.6, 9.7: spellingErrors数组
                spellingErrors: spellingErrors || [],
                
                // 额外字段
                suiteId: suiteId,
                timestamp: Date.now(),
                startTime: this.startTime,
                endTime: Date.now(),
                duration: this.startTime ? Math.round((Date.now() - this.startTime) / 1000) : 0,
                pageType: this.detectPageType(),
                url: window.location.href,
                title: document.title
            };
            
            console.log('[PracticeEnhancer] 发送套题完成消息（标准格式）:', message);
            this.sendMessage('PRACTICE_COMPLETE', message);
        },

        startCorrectAnswerMonitoring: function() {
            let checkCount = 0;
            const maxChecks = 30;
            const self = this;

            function checkForCorrectAnswers() {
                checkCount++;
                
                // 尝试从结果表格提取
                const resultsEl = document.getElementById('results');
                if (resultsEl && resultsEl.style.display !== 'none') {
                    const tables = resultsEl.querySelectorAll('table');
                    if (tables.length > 0) {
                        const firstTable = tables[0];
                        const rows = firstTable.querySelectorAll('tr');
                        if (rows.length > 1) { // 有数据行
                            console.log('[PracticeEnhancer] 检测到结果表格，提取正确答案');
                            self.extractFromResultsTable();
                        }
                    }
                }
                
                // 继续检查直到达到最大次数
                if (checkCount < maxChecks && Object.keys(self.correctAnswers).length === 0) {
                    setTimeout(checkForCorrectAnswers, 1000);
                }
            }

            setTimeout(checkForCorrectAnswers, 3000);
        },

        startResultsMonitoring: function() {
            let checkCount = 0;
            const maxChecks = 60;
            const self = this;

            function checkResults() {
                checkCount++;
                const resultsEl = document.getElementById('results');

                if (resultsEl && resultsEl.style.display !== 'none' && resultsEl.textContent.includes('Final Score')) {
                    console.log('[PracticeEnhancer] 检测到结果显示，自动提取分数');
                    self.collectAllAnswers();
                    // 不需要额外延迟，handleSubmit内部已经有延迟处理
                    self.handleSubmit();
                    return;
                }

                if (checkCount < maxChecks) {
                    setTimeout(checkResults, 500);
                }
            }

            setTimeout(checkResults, 2000);
        },

        collectAllAnswers: function () {
            console.log('[PracticeEnhancer] 开始全面收集答案...');
            this.captureQuestionSet();
            
            // 如果是多套题模式，按套题分组收集
            if (this.isMultiSuite) {
                console.log('[PracticeEnhancer] 多套题模式：按套题分组收集答案');
                this.collectMultiSuiteAnswers();
                return;
            }
            
            // 单套题模式：使用原有逻辑
            const beforeCount = Object.keys(this.answers).length;

            // 1. 收集所有输入元素（更广泛的选择器），同时过滤非答题控件
            const allInputs = Array.from(document.querySelectorAll('input, textarea, select'))
                .filter(el => !this.isExcludedControl(el));
            console.log('[PracticeEnhancer] 找到输入元素总数:', allInputs.length);

            const processedGroups = {
                checkbox: new Set(),
                radio: new Set()
            };
            
            allInputs.forEach((input, index) => {
                const questionId = this.getQuestionId(input);
                if (!questionId) {
                    return;
                }

                if (input.type === 'checkbox') {
                    const groupKey = `${questionId}::checkbox::${input.name || input.id || index}`;
                    if (processedGroups.checkbox.has(groupKey)) {
                        return;
                    }
                    processedGroups.checkbox.add(groupKey);
                } else if (input.type === 'radio') {
                    const groupKey = `${questionId}::radio::${input.name || input.id || index}`;
                    if (processedGroups.radio.has(groupKey)) {
                        return;
                    }
                    processedGroups.radio.add(groupKey);
                }

                const value = this.getInputValue(input);

                if (input.type === 'text') {
                    console.log(`[DEBUG] Text Input Found: id='${input.id}', name='${input.name}', derived_questionId='${questionId}', value='${value}'`);
                }
                
                console.log(`[PracticeEnhancer] 输入元素 ${index}: type=${input.type}, name=${input.name}, id=${input.id}, value=${value}, questionId=${questionId}`);
                
                const hasValue = Array.isArray(value) ? value.length > 0 : (value !== null && value !== undefined && value !== '');
                if (hasValue) {
                    const normalizedId = this.addAnswer(questionId, value);
                    if (normalizedId) {
                        console.log(`[PracticeEnhancer] 记录答案: ${normalizedId} = ${value}`);
                    }
                }
            });

            // 2. 收集拖拽答案
            this.collectDropzoneAnswers();

            // 3. 收集特殊格式的答案（通过data属性）
            const answerElements = document.querySelectorAll('[data-user-answer], [data-value]');
            console.log('[PracticeEnhancer] 找到data答案元素:', answerElements.length);
            
            answerElements.forEach(element => {
                const questionId = element.dataset.question || element.dataset.for || element.id;
                const answer = element.dataset.answer || element.dataset.userAnswer || element.dataset.value;
                if (questionId && answer) {
                    const normalizedId = this.addAnswer(questionId, answer);
                    if (normalizedId) {
                        console.log(`[PracticeEnhancer] 记录data答案: ${normalizedId} = ${answer}`);
                    }
                }
            });

            // 4. 收集匹配题答案
            this.collectMatchingAnswers();

            // 5. 收集排序题答案
            this.collectOrderingAnswers();

            // 6. 尝试从页面特定结构收集答案
            this.collectFromPageStructure();

            // 7. 运行自定义收集器
            this.runCustomCollectors();

            const afterCount = Object.keys(this.answers).length;
            console.log(`[PracticeEnhancer] 全面收集完成，答案数量从 ${beforeCount} 增加到 ${afterCount}`);
            console.log('[PracticeEnhancer] 收集到的所有答案:', this.answers);
        },

        /**
         * 多套题模式：收集所有套题的答案
         */
        collectMultiSuiteAnswers: function() {
            console.log('[PracticeEnhancer] 开始收集多套题答案');
            
            // 查找所有套题容器
            let suiteContainers = document.querySelectorAll('[data-suite-id]');
            
            // 如果没有data-suite-id，尝试查找.test-page元素
            if (suiteContainers.length === 0) {
                suiteContainers = document.querySelectorAll('.test-page');
            }
            
            // 如果还是没有，尝试查找.suite-container元素
            if (suiteContainers.length === 0) {
                suiteContainers = document.querySelectorAll('.suite-container');
            }
            
            console.log('[PracticeEnhancer] 找到套题容器数量:', suiteContainers.length);
            
            if (suiteContainers.length === 0) {
                console.warn('[PracticeEnhancer] 未找到套题容器，回退到单套题模式');
                this.isMultiSuite = false;
                return;
            }
            
            // 为每个套题收集答案
            suiteContainers.forEach((container, index) => {
                const suiteId = this.extractSuiteId(container);
                console.log(`[PracticeEnhancer] 收集套题 ${index + 1}/${suiteContainers.length}, ID: ${suiteId}`);
                
                if (suiteId) {
                    this.collectSuiteAnswers(container, suiteId);
                }
            });
            
            console.log('[PracticeEnhancer] 多套题答案收集完成:', this.answers);
        },

        /**
         * 收集单个套题的答案
         * @param {HTMLElement} suiteContainer - 套题容器元素
         * @param {string} suiteId - 套题ID（可选，如果不提供则自动提取）
         */
        collectSuiteAnswers: function(suiteContainer, suiteId) {
            if (!suiteContainer) {
                console.warn('[PracticeEnhancer] collectSuiteAnswers: 套题容器为空');
                return;
            }
            
            // 如果没有提供suiteId，尝试提取
            if (!suiteId) {
                suiteId = this.extractSuiteId(suiteContainer);
            }
            
            if (!suiteId) {
                console.warn('[PracticeEnhancer] collectSuiteAnswers: 无法提取套题ID');
                return;
            }
            
            console.log(`[PracticeEnhancer] 收集套题答案: ${suiteId}`);
            
            // 1. 收集该套题内的所有输入元素
            const inputs = Array.from(suiteContainer.querySelectorAll('input, textarea, select'))
                .filter(el => !this.isExcludedControl(el));
            
            console.log(`[PracticeEnhancer] 套题 ${suiteId} 找到输入元素:`, inputs.length);
            
            inputs.forEach((input) => {
                const questionId = this.getQuestionId(input);
                const value = this.getInputValue(input);
                
                if (questionId && value !== null && value !== '') {
                    // 为答案添加套题前缀
                    const prefixedId = `${suiteId}::${questionId}`;
                    const normalizedId = this.addAnswer(prefixedId, value);
                    if (normalizedId) {
                        console.log(`[PracticeEnhancer] 记录套题答案: ${normalizedId} = ${value}`);
                    }
                }
            });
            
            // 2. 收集该套题内的拖拽答案
            this.collectSuiteDropzoneAnswers(suiteContainer, suiteId);
            
            // 3. 收集该套题内的data属性答案
            const answerElements = suiteContainer.querySelectorAll('[data-user-answer], [data-value]');
            answerElements.forEach(element => {
                const questionId = element.dataset.question || element.dataset.for || element.id;
                const answer = element.dataset.answer || element.dataset.userAnswer || element.dataset.value;
                if (questionId && answer) {
                    const prefixedId = `${suiteId}::${questionId}`;
                    const normalizedId = this.addAnswer(prefixedId, answer);
                    if (normalizedId) {
                        console.log(`[PracticeEnhancer] 记录套题data答案: ${normalizedId} = ${answer}`);
                    }
                }
            });
            
            // 4. 收集该套题内的匹配题和排序题答案
            this.collectSuiteMatchingAnswers(suiteContainer, suiteId);
            this.collectSuiteOrderingAnswers(suiteContainer, suiteId);
        },

        /**
         * 收集套题内的拖拽答案
         */
        collectSuiteDropzoneAnswers: function(suiteContainer, suiteId) {
            // 收集拖拽填空题答案
            const dropzones = suiteContainer.querySelectorAll('.dropzone');
            for (let i = 0; i < dropzones.length; i++) {
                const zone = dropzones[i];
                const qName = zone.dataset.target;
                const card = zone.querySelector('.card');
                if (qName && card) {
                    const prefixedId = `${suiteId}::${qName}`;
                    this.addAnswer(prefixedId, card.dataset.value || card.textContent.trim());
                }
            }

            // 收集段落匹配题答案
            const paragraphZones = suiteContainer.querySelectorAll('.paragraph-dropzone');
            for (let i = 0; i < paragraphZones.length; i++) {
                const zone = paragraphZones[i];
                const paragraph = zone.dataset.paragraph;
                const items = zone.querySelectorAll('.drag-item');
                if (paragraph && items.length > 0) {
                    const itemTexts = [];
                    for (let j = 0; j < items.length; j++) {
                        const item = items[j];
                        itemTexts.push(item.dataset.heading || item.textContent.trim());
                    }
                    const prefixedId = `${suiteId}::q${paragraph.toLowerCase()}`;
                    this.addAnswer(prefixedId, itemTexts.join(','));
                }
            }

            // 收集匹配题答案
            const matchZones = suiteContainer.querySelectorAll('.match-dropzone');
            for (let i = 0; i < matchZones.length; i++) {
                const zone = matchZones[i];
                const qName = zone.dataset.question;
                const item = zone.querySelector('.drag-item') || zone.querySelector('.drag-item-clone');
                if (qName && item) {
                    const answerValue = item.dataset.option || item.dataset.country || item.dataset.heading || item.textContent.trim();
                    const prefixedId = `${suiteId}::${qName}`;
                    this.addAnswer(prefixedId, answerValue);
                }
            }
        },

        /**
         * 收集套题内的匹配题答案
         */
        collectSuiteMatchingAnswers: function(suiteContainer, suiteId) {
            // 实现与collectMatchingAnswers类似，但添加套题前缀
            // 这里简化处理，实际实现可以参考原有的collectMatchingAnswers方法
        },

        /**
         * 收集套题内的排序题答案
         */
        collectSuiteOrderingAnswers: function(suiteContainer, suiteId) {
            // 实现与collectOrderingAnswers类似，但添加套题前缀
            // 这里简化处理，实际实现可以参考原有的collectOrderingAnswers方法
        },

        getQuestionId: function(input) {
            if (this.isExcludedControl(input)) return null;
            const config = this.config || {};
            const attributes = config.questionIdAttributes || [];

            const tryReadAttribute = (key) => {
                if (key === 'name') {
                    return input.name || null;
                }
                if (key === 'id') {
                    return input.id ? input.id.replace(/_input$|-input$|_answer$/, '') : null;
                }
                if (key.startsWith('data-')) {
                    const dataKey = key.slice(5).replace(/-([a-z])/g, (_, c) => c.toUpperCase());
                    if (input.dataset && input.dataset[dataKey]) {
                        return input.dataset[dataKey];
                    }
                    return input.getAttribute(key);
                }
                if (input.dataset && input.dataset[key]) {
                    return input.dataset[key];
                }
                return input.getAttribute ? input.getAttribute(key) : null;
            };

            for (let i = 0; i < attributes.length; i++) {
                const value = tryReadAttribute(attributes[i]);
                if (value) return value;
            }

            if (input.dataset && input.dataset.question) return input.dataset.question;
            if (input.dataset && input.dataset.for) return input.dataset.for;
            
            let parent = input.parentElement;
            while (parent && parent !== document.body) {
                if (parent.dataset.question) return parent.dataset.question;
                if (parent.id && parent.id.includes('q')) return parent.id;
                parent = parent.parentElement;
            }
            
            const label = input.id ? document.querySelector(`label[for="${input.id}"]`) : null;
            if (label && label.textContent) {
                const match = label.textContent.match(/(\d+)/);
                if (match) return 'q' + match[1];
            }
            
            return null;
        },

        getInputValue: function(input) {
            if (!input) return null;
            if (input.type === 'checkbox') {
                const values = this.getCheckboxGroupValues(input);
                return values.length ? values : null;
            }
            if (input.type === 'radio') {
                return this.getRadioGroupValue(input);
            }
            if (input.tagName === 'SELECT' && input.multiple) {
                const selected = Array.from(input.selectedOptions || [])
                    .map((opt) => (opt.value || opt.textContent || '').trim())
                    .filter(Boolean);
                return selected.length ? selected : null;
            }
            if (typeof input.value === 'string') {
                const trimmed = input.value.trim();
                return trimmed.length ? trimmed : null;
            }
            if (typeof input.value !== 'undefined') {
                return input.value;
            }
            const fallback = (input.textContent || '').trim();
            return fallback.length ? fallback : null;
        },

        getGroupElements: function(input, type) {
            if (!input) {
                return [];
            }
            if (!input.name) {
                return [input];
            }
            const scope = input.form || document;
            const selector = `input[type="${type}"][name="${cssEscape(input.name)}"]`;
            try {
                return Array.from(scope.querySelectorAll(selector));
            } catch (error) {
                console.warn('[PracticeEnhancer] 查询分组元素失败:', error);
                return [input];
            }
        },

        getCheckboxGroupValues: function(input) {
            const elements = this.getGroupElements(input, 'checkbox');
            const values = [];
            elements.forEach((element) => {
                if (!element || this.isExcludedControl(element) || !element.checked) {
                    return;
                }
                const resolved = (element.value || element.textContent || '').trim();
                if (resolved) {
                    values.push(resolved);
                }
            });
            return values;
        },

        getRadioGroupValue: function(input) {
            if (!input) return null;
            const elements = input.name ? this.getGroupElements(input, 'radio') : [input];
            const selected = elements.find((element) => element && element.checked);
            if (!selected) {
                return null;
            }
            const resolved = (selected.value || selected.textContent || '').trim();
            return resolved || null;
        },

        collectFromPageStructure: function() {
            console.log('[PracticeEnhancer] 尝试从页面结构收集答案...');
            
            // 查找所有可能包含问题的容器
            const questionContainers = document.querySelectorAll(
                '.question, .quiz-question, [class*="question"], [id*="question"], [data-question]'
            );
            
            console.log('[PracticeEnhancer] 找到问题容器:', questionContainers.length);
            
            questionContainers.forEach((container, index) => {
                console.log(`[PracticeEnhancer] 处理问题容器 ${index}:`, container.className, container.id);
                
                // 在容器内查找输入元素
                const inputs = Array.from(container.querySelectorAll('input, textarea, select'))
                    .filter(el => !this.isExcludedControl(el));
                inputs.forEach(input => {
                    const questionId = this.getQuestionId(input) || `q${index + 1}`;
                    const value = this.getInputValue(input);
                    
                    if (value !== null && value !== '') {
                        const normalizedId = this.addAnswer(questionId, value);
                        if (normalizedId) {
                            console.log(`[PracticeEnhancer] 从容器收集答案: ${normalizedId} = ${value}`);
                        }
                    }
                });
            });
        },

        collectMatchingAnswers: function() {
            // 收集匹配题的答案
            const matchContainers = document.querySelectorAll('.matching-container, .match-exercise, [class*="match"]');
            matchContainers.forEach(container => {
                const pairs = container.querySelectorAll('.match-pair, .matched-item');
                pairs.forEach(pair => {
                    const questionId = pair.dataset.question || pair.dataset.left;
                    const answer = pair.dataset.answer || pair.dataset.right;
                    if (questionId && answer) {
                        this.addAnswer(questionId, answer);
                    }
                });
            });
        },

        collectOrderingAnswers: function() {
            // 收集排序题的答案
            const orderContainers = document.querySelectorAll('.ordering-container, .sort-exercise, [class*="order"]');
            orderContainers.forEach(container => {
                const items = container.querySelectorAll('.order-item, .sortable-item');
                const orderedAnswers = [];
                items.forEach((item, index) => {
                    const value = item.dataset.value || item.textContent.trim();
                    if (value) {
                        orderedAnswers.push(value);
                    }
                });
                
                if (orderedAnswers.length > 0) {
                    const questionId = container.dataset.question || 'ordering';
                    this.addAnswer(questionId, orderedAnswers.join(','));
                }
            });
        },

        setupInteractionTracking: function () {
            const self = this;
            document.addEventListener('click', function(e) {
                self.interactions.push({
                    type: 'click',
                    target: e.target.tagName + (e.target.className ? '.' + e.target.className : ''),
                    timestamp: Date.now()
                });
            });

            let scrollTimeout;
            document.addEventListener('scroll', function() {
                clearTimeout(scrollTimeout);
                scrollTimeout = setTimeout(function() {
                    self.interactions.push({
                        type: 'scroll',
                        scrollY: window.scrollY,
                        timestamp: Date.now()
                    });
                }, 500);
            });
        },

        handleSubmit: function () {
            if (this.hasDispatchedFinalResults) {
                console.log('[PracticeEnhancer] 最终结果已发送，忽略重复提交');
                return;
            }
            if (this.submitInProgress) {
                console.log('[PracticeEnhancer] 提交处理中，跳过重复触发');
                return;
            }
            this.submitInProgress = true;

            const derivedExamId = this.extractExamIdFromUrl();
            if (!this.sessionId) {
                this.examId = this.examId || derivedExamId;
                this.sessionId = this.generateFallbackSessionId(this.examId || derivedExamId);
                console.warn('[PracticeEnhancer] 无会话ID，使用本地生成的回退ID:', this.sessionId);
            }
            this.examId = this.examId || derivedExamId;

            this.collectAllAnswers();
            this.extractFromTranscript();

            const preliminary = this.buildResultsPayload({
                includeComparison: true,
                includeScore: false
            });
            preliminary.status = 'preliminary';
            this.dispatchPracticeResultsEvent(preliminary);

            const self = this;
            const finalizeSubmission = function () {
                self.extractFromResultsTable();
                self.extractFromTranscript();
                if (Object.keys(self.correctAnswers).length === 0) {
                    self.extractCorrectAnswersBackup();
                }

                const finalResults = self.buildResultsPayload({
                    includeComparison: true,
                    includeScore: true
                });
                finalResults.status = 'final';
                self.dispatchPracticeResultsEvent(finalResults);

                const pushResults = function () {
                    console.log('[PracticeEnhancer] 发送练习完成数据:', finalResults);
                    self.sendMessage('PRACTICE_COMPLETE', finalResults);
                    self.hasDispatchedFinalResults = true;
                    self.submitInProgress = false;
                };

                if (typeof window.requestIdleCallback === 'function') {
                    window.requestIdleCallback(pushResults, { timeout: 1200 });
                } else {
                    setTimeout(pushResults, 0);
                }
            };

            this.waitForResultsRender(5000)
                .then(finalizeSubmission)
                .catch(function(error) {
                    console.warn('[PracticeEnhancer] 等待结果渲染时出错，直接完成提交流程:', error);
                    finalizeSubmission();
                });
        },

        generateFallbackSessionId: function(examId) {
            const safeId = (examId ? String(examId) : 'session')
                .replace(/[^a-zA-Z0-9_-]/g, '')
                .slice(-32);
            return `${safeId || 'session'}_${Date.now()}`;
        },

        hasRenderableResults: function () {
            const resultsEl = document.getElementById('results');
            if (!resultsEl || resultsEl.style.display === 'none') {
                return false;
            }
            const table = resultsEl.querySelector('table');
            if (table && table.querySelectorAll('tr').length > 1) {
                return true;
            }
            return (resultsEl.textContent || '').trim().length > 0;
        },

        waitForResultsRender: function (timeoutMs) {
            const self = this;
            const limit = typeof timeoutMs === 'number' ? timeoutMs : 1500;
            return new Promise(function (resolve) {
                let resolved = false;
                let observer = null;
                const finish = function () {
                    if (resolved) return;
                    resolved = true;
                    if (observer) {
                        observer.disconnect();
                    }
                    resolve();
                };

                if (self.hasRenderableResults()) {
                    finish();
                    return;
                }

                observer = new MutationObserver(function () {
                    if (self.hasRenderableResults()) {
                        finish();
                    }
                });

                observer.observe(document.body, {
                    childList: true,
                    subtree: true,
                    attributes: true
                });

                setTimeout(finish, limit);
            });
        },

        dispatchPracticeResultsEvent: function (results) {
            try {
                document.dispatchEvent(new CustomEvent('practiceResultsReady', {
                    detail: results
                }));
            } catch (eventError) {
                console.warn('[PracticeEnhancer] 触发practiceResultsReady事件失败:', eventError);
            }
        },

        broadcastResultsUpdate: function () {
            const results = this.buildResultsPayload({
                includeComparison: true,
                includeScore: false
            });
            results.status = 'update';
            this.dispatchPracticeResultsEvent(results);
        },

        buildResultsPayload: function (options) {
            const endTime = Date.now();
            const resolvedExamId = this.resolveExamId();
            const includeComparison = options && options.includeComparison;
            const includeScore = options && options.includeScore;
            const context = this.getPageContext();
            const practiceType = this.detectPracticeType();
            const pageType = this.detectPageType();
            const baseMetadata = (window.practicePageMetadata && typeof window.practicePageMetadata === 'object')
                ? window.practicePageMetadata
                : {};
            const metadataPayload = Object.assign({}, baseMetadata);
            const derivedTitle = document.title || resolvedExamId;
            if (context && context.title) {
                metadataPayload.examTitle = metadataPayload.examTitle || context.title;
                metadataPayload.title = metadataPayload.title || context.title;
            }
            if (!metadataPayload.examTitle) {
                metadataPayload.examTitle = derivedTitle;
            }
            if (!metadataPayload.title) {
                metadataPayload.title = metadataPayload.examTitle;
            }
            if (!metadataPayload.type) {
                metadataPayload.type = practiceType;
            }
            if (!metadataPayload.examType) {
                metadataPayload.examType = practiceType;
            }
            if (context && context.frequencyLabel) {
                metadataPayload.frequency = metadataPayload.frequency || context.frequencyLabel;
            }
            if (!metadataPayload.frequency) {
                metadataPayload.frequency = '未知频率';
            }
            if (context && context.categoryLabel && context.categoryLabel !== 'unknown') {
                metadataPayload.category = metadataPayload.category || context.categoryLabel;
            }
            if (!metadataPayload.category && pageType) {
                metadataPayload.category = pageType;
            }
            const resolvedTitle = metadataPayload.examTitle || metadataPayload.title || derivedTitle;

            const payload = {
                sessionId: this.sessionId,
                suiteSessionId: this.suiteSessionId || null,
                examId: resolvedExamId,
                derivedExamId: resolvedExamId,
                originalExamId: this.examId,
                startTime: this.startTime,
                endTime: endTime,
                duration: this.startTime ? Math.round((endTime - this.startTime) / 1000) : 0,
                answers: Object.assign({}, this.answers),
                correctAnswers: Object.assign({}, this.correctAnswers),
                answerComparison: includeComparison
                    ? this.generateAnswerComparison()
                    : {},
                interactions: Array.isArray(this.interactions) ? this.interactions.slice() : [],
                scoreInfo: includeScore ? this.extractScore() : null,
                practiceType: practiceType,
                type: practiceType,
                pageType: pageType,
                url: window.location.href,
                title: resolvedTitle,
                allQuestionIds: this.captureQuestionSet().slice(),
                metadata: metadataPayload
            };
            
            // 新增：添加suiteId字段（如果是多套题模式）
            if (this.isMultiSuite && this.currentSuiteId) {
                payload.suiteId = this.currentSuiteId;
            }
            
            // 新增：添加spellingErrors字段（初始为空数组，后续任务会实现）
            payload.spellingErrors = [];
            
            return payload;
        },

        generateAnswerComparison: function () {
            const comparison = {};
            
            // 获取所有问题的键
            const userKeys = Object.keys(this.answers);
            const correctKeys = Object.keys(this.correctAnswers);
            const allQuestions = {};
            
            // 合并所有问题键
            for (let i = 0; i < userKeys.length; i++) {
                allQuestions[userKeys[i]] = true;
            }
            for (let i = 0; i < correctKeys.length; i++) {
                allQuestions[correctKeys[i]] = true;
            }
            
            const questionKeys = Object.keys(allQuestions);
            for (let i = 0; i < questionKeys.length; i++) {
                const questionKey = questionKeys[i];
                const userAnswer = this.answers[questionKey];
                let correctAnswer = this.correctAnswers[questionKey];
                
                // 如果是多套题模式，且答案键包含"::"分隔符
                // 尝试匹配不带前缀的正确答案
                if (!correctAnswer && questionKey.includes('::')) {
                    const parts = questionKey.split('::');
                    if (parts.length === 2) {
                        const questionIdOnly = parts[1];
                        correctAnswer = this.correctAnswers[questionIdOnly];
                    }
                }
                
                comparison[questionKey] = {
                    userAnswer: userAnswer || null,
                    correctAnswer: correctAnswer || null,
                    isCorrect: this.compareAnswers(userAnswer, correctAnswer)
                };
            }
            
            console.log('[PracticeEnhancer] 生成答案比较:', comparison);
            return comparison;
        },

        compareAnswers: function (userAnswer, correctAnswer) {
            if (userAnswer == null || correctAnswer == null) {
                return false;
            }

            const normalizeItem = (value) => String(value).trim().toLowerCase();
            const toNormalizedSet = (value) => {
                if (Array.isArray(value)) {
                    return Array.from(new Set(value.map(normalizeItem).filter(Boolean))).sort();
                }

                const str = normalizeItem(value);
                if (!str) return [];

                // 以逗号/分号作为多选分隔符；若无分隔符则按单值处理
                const parts = str.split(/[;,]/).map(part => part.trim()).filter(Boolean);
                if (parts.length <= 1) {
                    return [str];
                }

                return Array.from(new Set(parts)).sort();
            };

            const userSet = toNormalizedSet(userAnswer);
            const correctSet = toNormalizedSet(correctAnswer);

            if (userSet.length === 0 || correctSet.length === 0) {
                return false;
            }

            if (userSet.length !== correctSet.length) {
                return false;
            }

            for (let i = 0; i < userSet.length; i++) {
                if (userSet[i] !== correctSet[i]) {
                    return false;
                }
            }

            return true;
        },

        extractScore: function () {
            const resultsEl = document.getElementById('results');
            if (!resultsEl) {
                console.warn('[PracticeEnhancer] 未找到结果元素');
                return null;
            }

            const text = resultsEl.textContent || '';
            console.log('[PracticeEnhancer] 结果文本:', text);

            // 匹配 "Final Score: 85% (11/13)" 格式 - 66号文件格式
            const finalScoreMatch = text.match(/Final\s+Score:\s*(\d+)%\s*\((\d+)\/(\d+)\)/i);
            if (finalScoreMatch) {
                const percentage = parseInt(finalScoreMatch[1]);
                const correct = parseInt(finalScoreMatch[2]);
                const total = parseInt(finalScoreMatch[3]);
                const accuracy = total > 0 ? correct / total : 0;

                console.log('[PracticeEnhancer] 提取Final Score成绩:', { correct, total, accuracy, percentage });

                return {
                    correct: correct,
                    total: total,
                    accuracy: accuracy,
                    percentage: percentage,
                    source: 'final_score_extraction'
                };
            }

            // 匹配 "Score: 11/13" 格式
            const scoreMatch = text.match(/Score:\s*(\d+)\/(\d+)/i);
            if (scoreMatch) {
                const correct = parseInt(scoreMatch[1]);
                const total = parseInt(scoreMatch[2]);
                const accuracy = total > 0 ? correct / total : 0;
                const percentage = Math.round(accuracy * 100);

                console.log('[PracticeEnhancer] 提取Score成绩:', { correct, total, accuracy, percentage });

                return {
                    correct: correct,
                    total: total,
                    accuracy: accuracy,
                    percentage: percentage,
                    source: 'score_extraction'
                };
            }

            // 匹配 "Accuracy: 85%" 格式
            const accuracyPercentMatch = text.match(/Accuracy:\s*(\d+)%/i);
            if (accuracyPercentMatch) {
                const percentage = parseInt(accuracyPercentMatch[1]);
                return {
                    correct: 0,
                    total: 0,
                    accuracy: percentage / 100,
                    percentage: percentage,
                    source: 'accuracy_percentage_extraction'
                };
            }

            // 匹配单独的百分比 "85%" 格式
            const percentageMatch = text.match(/(\d+)%/);
            if (percentageMatch) {
                const percentage = parseInt(percentageMatch[1]);

                console.log('[PracticeEnhancer] 提取百分比成绩:', { percentage });

                return {
                    correct: 0,
                    total: 0,
                    accuracy: percentage / 100,
                    percentage: percentage,
                    source: 'percentage_extraction'
                };
            }

            // 匹配 "Accuracy 85%" 格式（无冒号）
            const accuracyMatch = text.match(/Accuracy\s+(\d+)%/i);
            if (accuracyMatch) {
                const percentage = parseInt(accuracyMatch[1]);
                return {
                    correct: 0,
                    total: 0,
                    accuracy: percentage / 100,
                    percentage: percentage,
                    source: 'accuracy_extraction'
                };
            }

            // 尝试从表格中提取成绩信息
            const correctCells = resultsEl.querySelectorAll('.result-correct');
            const incorrectCells = resultsEl.querySelectorAll('.result-incorrect');
            if (correctCells.length > 0 || incorrectCells.length > 0) {
                const correct = correctCells.length;
                const total = correctCells.length + incorrectCells.length;
                const accuracy = total > 0 ? correct / total : 0;
                const percentage = Math.round(accuracy * 100);

                console.log('[PracticeEnhancer] 从表格提取成绩:', { correct, total, accuracy, percentage });

                return {
                    correct: correct,
                    total: total,
                    accuracy: accuracy,
                    percentage: percentage,
                    source: 'table_extraction'
                };
            }

            console.warn('[PracticeEnhancer] 无法提取成绩信息，结果文本:', text);
            return null;
        },

        sendMessage: function (type, data) {
            if (!this.parentWindow) {
                console.warn('[PracticeEnhancer] 无父窗口，无法发送消息');
                return;
            }

            const message = {
                type: type,
                data: data,
                source: 'practice_page',
                timestamp: Date.now()
            };

            try {
                this.parentWindow.postMessage(message, '*');
                console.log('[PracticeEnhancer] 消息已发送:', type);
            } catch (error) {
                console.error('[PracticeEnhancer] 发送消息失败:', error);
            }
        },

        getStatus: function () {
            return {
                isInitialized: this.isInitialized,
                sessionId: this.sessionId,
                hasParentWindow: !!this.parentWindow,
                answersCount: Object.keys(this.answers).length,
                correctAnswersCount: Object.keys(this.correctAnswers).length, // 新增
                interactionsCount: this.interactions.length,
                pageType: this.detectPageType()
            };
        }
    };

    // 添加全局方法供调试和手动触发使用
    window.collectAnswersNow = function() {
        console.log('[PracticeEnhancer] 手动触发答案收集');
        window.practicePageEnhancer.collectAllAnswers();
        return window.practicePageEnhancer.answers;
    };

    window.getCorrectAnswers = function() {
        console.log('[PracticeEnhancer] 获取正确答案');
        window.practicePageEnhancer.extractCorrectAnswers();
        return window.practicePageEnhancer.correctAnswers;
    };

    // 自动初始化
    const shouldAutoInitialize = window.practicePageEnhancer.config.autoInitialize !== false;
    const kickOffInitialization = () => {
        window.practicePageEnhancer.initialize().catch((error) => {
            console.error('[PracticeEnhancer] 初始化失败', error);
        });
    };

    if (shouldAutoInitialize) {
        if (document.readyState === 'loading') {
            document.addEventListener('DOMContentLoaded', kickOffInitialization);
        } else {
            kickOffInitialization();
        }
    } else {
        console.log('[PracticeEnhancer] 自动初始化已关闭，等待手动调用initialize()');
    }

    // 调试函数
    window.debugPracticeEnhancer = () => {
        console.log('=== 练习页面增强器调试信息 ===');
        console.log('状态:', window.practicePageEnhancer.getStatus());
        console.log('用户答案:', window.practicePageEnhancer.answers);
        console.log('正确答案:', window.practicePageEnhancer.correctAnswers); // 新增
        console.log('答案比较:', window.practicePageEnhancer.generateAnswerComparison()); // 新增
        console.log('交互记录:', window.practicePageEnhancer.interactions);

        // 测试成绩提取
        const scoreInfo = window.practicePageEnhancer.extractScore();
        console.log('成绩提取测试:', scoreInfo);
    };
})();<|MERGE_RESOLUTION|>--- conflicted
+++ resolved
@@ -678,14 +678,11 @@
         hasDispatchedFinalResults: false,
         config: initialConfig,
         customCollectors: [],
-<<<<<<< HEAD
         pageContext: null,
-=======
         isMultiSuite: false, // 新增：标识是否为多套题模式
         currentSuiteId: null, // 新增：当前激活的套题ID
         submittedSuites: new Set(), // 新增：已提交的套题ID集合
         isSubmitting: false, // 新增：提交状态标志，防止并发提交
->>>>>>> 61cd0d92
 
         initialize: function () {
             if (this.isInitialized) {
