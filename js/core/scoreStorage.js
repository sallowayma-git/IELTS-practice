--- conflicted
+++ resolved
@@ -104,109 +104,6 @@
     ensureNumber(value, fallback = 0) {
         const num = Number(value);
         return Number.isFinite(num) ? num : fallback;
-    }
-
-    deriveTotalQuestionCount(recordData = {}, fallbackLength = 0) {
-        const candidates = [
-            recordData.totalQuestions,
-            recordData.questionCount,
-            recordData.scoreInfo?.total,
-            recordData.scoreInfo?.totalQuestions,
-            recordData.realData?.scoreInfo?.totalQuestions,
-            recordData.realData?.scoreInfo?.total
-        ];
-        for (const candidate of candidates) {
-            const num = Number(candidate);
-            if (Number.isFinite(num) && num >= 0) {
-                return num;
-            }
-        }
-
-        if (Array.isArray(recordData.answers)) {
-            return recordData.answers.length;
-        }
-        if (Array.isArray(recordData.answerList)) {
-            return recordData.answerList.length;
-        }
-
-        const detailSources = [
-            recordData.answerDetails,
-            recordData.scoreInfo?.details,
-            recordData.realData?.scoreInfo?.details
-        ];
-        for (const details of detailSources) {
-            if (details && typeof details === 'object') {
-                return Object.keys(details).length;
-            }
-        }
-        return fallbackLength || 0;
-    }
-
-    deriveCorrectAnswerCount(recordData = {}, answers = []) {
-        const numericCandidates = [
-            recordData.correctAnswers,
-            recordData.correct,
-            recordData.score,
-            recordData.scoreInfo?.correct,
-            recordData.scoreInfo?.score,
-            recordData.realData?.scoreInfo?.correct,
-            recordData.realData?.scoreInfo?.score
-        ];
-        for (const candidate of numericCandidates) {
-            const num = Number(candidate);
-            if (Number.isFinite(num) && num >= 0) {
-                return num;
-            }
-        }
-
-        if (
-            recordData.correctAnswers &&
-            typeof recordData.correctAnswers === 'object' &&
-            !Array.isArray(recordData.correctAnswers)
-        ) {
-            return Object.keys(recordData.correctAnswers).length;
-        }
-
-        if (Array.isArray(answers) && answers.length > 0) {
-            const computed = answers.reduce((sum, answer) => {
-                if (!answer || typeof answer !== 'object') {
-                    return sum;
-                }
-                if (answer.correct === true || answer.isCorrect === true) {
-                    return sum + 1;
-                }
-                return sum;
-            }, 0);
-            if (computed > 0) {
-                return computed;
-            }
-        }
-
-        const detailSources = [
-            recordData.answerDetails,
-            recordData.scoreInfo?.details,
-            recordData.realData?.scoreInfo?.details
-        ];
-        for (const details of detailSources) {
-            if (!details || typeof details !== 'object') {
-                continue;
-            }
-            let hasFlag = false;
-            let correct = 0;
-            Object.values(details).forEach(detail => {
-                if (!detail || typeof detail !== 'object') {
-                    return;
-                }
-                if (detail.isCorrect === true || detail.correct === true) {
-                    correct += 1;
-                }
-                hasFlag = hasFlag || typeof detail.isCorrect === 'boolean' || typeof detail.correct === 'boolean';
-            });
-            if (hasFlag) {
-                return correct;
-            }
-        }
-        return 0;
     }
 
     getDateOnlyIso(value) {
@@ -313,17 +210,8 @@
      * 初始化存储系统
      */
     async initialize() {
-<<<<<<< HEAD
-<<<<<<< HEAD
-        console.log('[ScoreStorage] 初始化完成');
-=======
         try {
             console.log('ScoreStorage initialized');
->>>>>>> origin/improved-version
-=======
-        try {
-            console.log('ScoreStorage initialized');
->>>>>>> 2954af31
 
             // 检查存储版本并迁移数据
             await this.checkStorageVersion();
@@ -460,11 +348,10 @@
      * 保存练习记录
      */
     async savePracticeRecord(recordData) {
-        let standardizedRecord;
         try {
             await this.ensureReady();
             // 标准化记录格式
-            standardizedRecord = this.standardizeRecord(recordData);
+            const standardizedRecord = this.standardizeRecord(recordData);
             
             // 验证记录数据
             this.validateRecord(standardizedRecord);
@@ -473,17 +360,17 @@
             let records = await this.storage.get(this.storageKeys.practiceRecords, []);
             records = Array.isArray(records) ? records.slice() : [];
 
-            let sanitizedCount = 0;
+            let legacyPatched = false;
             records = records.map(record => {
-                if (!this.needsRecordSanitization(record)) {
+                if (record && typeof record === 'object' && record.type && record.metadata && record.metadata.type) {
                     return record;
                 }
-                sanitizedCount += 1;
+                legacyPatched = true;
                 return this.normalizeLegacyRecord(record);
             });
 
-            if (sanitizedCount > 0) {
-                console.log(`[ScoreStorage] 已自动修复 ${sanitizedCount} 条历史练习记录字段缺失或格式问题`);
+            if (legacyPatched) {
+                console.log('[ScoreStorage] 已自动修复历史练习记录字段缺失问题');
             }
 
             // 检查是否已存在相同ID的记录
@@ -514,13 +401,7 @@
             return standardizedRecord;
             
         } catch (error) {
-            console.error('Failed to save practice record:', {
-                recordId: recordData?.id || standardizedRecord?.id,
-                examId: recordData?.examId || standardizedRecord?.examId,
-                type: recordData?.type || standardizedRecord?.type,
-                correctAnswers: recordData?.correctAnswers,
-                validationErrors: error?.validationErrors || null
-            }, error);
+            console.error('Failed to save practice record:', error);
             throw error;
         }
     }
@@ -530,18 +411,6 @@
             return record;
         }
         const patched = Object.assign({}, record);
-        if (Array.isArray(record.suiteEntries)) {
-            patched.suiteEntries = record.suiteEntries.map(entry => this.clonePlainObject(entry)).filter(Boolean);
-        }
-        if (record.suiteMode != null) {
-            patched.suiteMode = Boolean(record.suiteMode);
-        }
-        if (record.suiteSessionId) {
-            patched.suiteSessionId = record.suiteSessionId;
-        }
-        if (record.frequency) {
-            patched.frequency = record.frequency;
-        }
         const inferredType = this.inferPracticeType(patched);
         if (!patched.type) {
             patched.type = inferredType;
@@ -551,36 +420,9 @@
             patched.type
         );
         patched.metadata = normalizedMetadata;
-
-        const normalizedAnswers = this.standardizeAnswers(patched.answers || patched.answerList || []);
-        patched.answers = normalizedAnswers;
-        patched.answerList = normalizedAnswers;
-        const answerMap = normalizedAnswers.reduce((map, item) => {
-            if (item && item.questionId) {
-                map[item.questionId] = item.answer || '';
-            }
-            return map;
-        }, {});
-        const normalizedCorrectMap = (
-            patched.correctAnswerMap && typeof patched.correctAnswerMap === 'object'
-        )
-            ? patched.correctAnswerMap
-            : this.deriveCorrectMapFromDetails(
-                patched.scoreInfo?.details || patched.realData?.scoreInfo?.details || patched.answerDetails
-            );
-        patched.correctAnswerMap = normalizedCorrectMap || {};
-        if (!patched.answerDetails || typeof patched.answerDetails !== 'object') {
-            patched.answerDetails = this.buildAnswerDetailsFromMaps(answerMap, patched.correctAnswerMap);
-        }
-        const derivedTotals = this.deriveTotalQuestionCount(patched, normalizedAnswers.length);
-        const derivedCorrect = this.deriveCorrectAnswerCount(patched, normalizedAnswers);
-        patched.totalQuestions = this.ensureNumber(patched.totalQuestions, derivedTotals);
-        patched.correctAnswers = this.ensureNumber(patched.correctAnswers, derivedCorrect);
-        patched.score = this.ensureNumber(patched.score, patched.correctAnswers);
-        patched.accuracy = this.ensureNumber(
-            patched.accuracy,
-            patched.totalQuestions > 0 ? patched.correctAnswers / patched.totalQuestions : 0
-        );
+        if (!Array.isArray(patched.answers)) {
+            patched.answers = this.standardizeAnswers(patched.answers || []);
+        }
         if (!patched.startTime) {
             patched.startTime = patched.date || patched.endTime || new Date().toISOString();
         }
@@ -590,38 +432,7 @@
         if (!patched.status) {
             patched.status = 'completed';
         }
-        if (!patched.scoreInfo) {
-            patched.scoreInfo = {};
-        }
-        if (!patched.scoreInfo.details && patched.answerDetails) {
-            patched.scoreInfo.details = patched.answerDetails;
-        }
-        if (patched.realData) {
-            patched.realData = Object.assign({}, patched.realData, {
-                answers: patched.realData.answers || answerMap,
-                correctAnswers: patched.realData.correctAnswers || patched.correctAnswerMap,
-                scoreInfo: Object.assign({}, patched.realData.scoreInfo || {}, {
-                    details: patched.realData.scoreInfo?.details || patched.answerDetails || null
-                })
-            });
-        }
         return patched;
-    }
-
-    needsRecordSanitization(record) {
-        if (!record || typeof record !== 'object') {
-            return true;
-        }
-        if (!record.type || !record.metadata || !record.metadata.type) {
-            return true;
-        }
-        const numericFields = ['score', 'totalQuestions', 'correctAnswers', 'accuracy', 'duration'];
-        return numericFields.some((field) => {
-            if (!Object.prototype.hasOwnProperty.call(record, field)) {
-                return false;
-            }
-            return typeof record[field] !== 'number' || Number.isNaN(record[field]);
-        });
     }
 
     /**
@@ -632,42 +443,6 @@
         const type = this.inferPracticeType(recordData);
         const recordDate = this.resolveRecordDate(recordData, now);
         const metadata = this.buildMetadata(recordData, type);
-        const normalizedAnswers = this.standardizeAnswers(recordData.answers || recordData.answerList || []);
-        const answerMap = normalizedAnswers.reduce((map, item) => {
-            if (item && item.questionId) {
-                map[item.questionId] = item.answer || '';
-            }
-            return map;
-        }, {});
-        const suiteSessionId = recordData.suiteSessionId
-            || recordData.metadata?.suiteSessionId
-            || null;
-        if (suiteSessionId && !metadata.suiteSessionId) {
-            metadata.suiteSessionId = suiteSessionId;
-        }
-        const frequency = recordData.frequency || metadata.frequency || null;
-        if (frequency && !metadata.frequency) {
-            metadata.frequency = frequency;
-        }
-        const normalizedCorrectMap = (
-            recordData.correctAnswerMap && typeof recordData.correctAnswerMap === 'object'
-        )
-            ? recordData.correctAnswerMap
-            : (recordData.realData?.correctAnswers && typeof recordData.realData.correctAnswers === 'object'
-                ? recordData.realData.correctAnswers
-                : {});
-        const derivedTotalQuestions = this.deriveTotalQuestionCount(recordData, normalizedAnswers.length);
-        const derivedCorrectAnswers = this.deriveCorrectAnswerCount(recordData, normalizedAnswers);
-        const totalQuestions = this.ensureNumber(recordData.totalQuestions, derivedTotalQuestions);
-        const correctAnswers = this.ensureNumber(recordData.correctAnswers, derivedCorrectAnswers);
-        const accuracy = this.ensureNumber(
-            recordData.accuracy,
-            totalQuestions > 0 ? correctAnswers / totalQuestions : 0
-        );
-        const detailSource = recordData.answerDetails
-            || recordData.scoreInfo?.details
-            || recordData.realData?.scoreInfo?.details
-            || this.buildAnswerDetailsFromMaps(answerMap, normalizedCorrectMap);
 
         const startTime = recordData.startTime && !Number.isNaN(new Date(recordData.startTime).getTime())
             ? new Date(recordData.startTime).toISOString()
@@ -681,10 +456,6 @@
             || recordData.examTitle
             || recordData.examId
             || '未命名练习';
-        const normalizedSuiteEntries = this.standardizeSuiteEntries(recordData.suiteEntries || []);
-        const normalizedComparison = (recordData.answerComparison && typeof recordData.answerComparison === 'object')
-            ? this.clonePlainObject(recordData.answerComparison)
-            : null;
 
         return {
             // 基础信息
@@ -703,40 +474,20 @@
             // 成绩信息
             status: recordData.status || 'completed',
             score: this.ensureNumber(recordData.score, 0),
-            totalQuestions,
-            correctAnswers,
-            accuracy,
+            totalQuestions: this.ensureNumber(recordData.totalQuestions, 0),
+            correctAnswers: this.ensureNumber(recordData.correctAnswers, 0),
+            accuracy: this.ensureNumber(recordData.accuracy, 0),
 
             // 答题详情
-            answers: normalizedAnswers,
-            answerDetails: detailSource || null,
-            correctAnswerMap: normalizedCorrectMap || {},
+            answers: this.standardizeAnswers(recordData.answers || recordData.answerList || []),
+            answerDetails: recordData.answerDetails || null,
+            correctAnswerMap: recordData.correctAnswerMap || {},
             questionTypePerformance: recordData.questionTypePerformance || {},
 
             // 元数据
             metadata,
-            frequency: frequency || metadata.frequency || null,
-            suiteMode: Boolean(recordData.suiteMode || (frequency && frequency.toLowerCase() === 'suite')),
-            suiteSessionId,
-            suiteEntries: normalizedSuiteEntries,
-            scoreInfo: recordData.scoreInfo
-                ? Object.assign({}, recordData.scoreInfo, {
-                    details: recordData.scoreInfo.details || detailSource || null
-                })
-                : (detailSource ? { details: detailSource } : null),
-            realData: recordData.realData
-                ? Object.assign({}, recordData.realData, {
-                    answers: recordData.realData.answers || answerMap,
-                    correctAnswers: recordData.realData.correctAnswers || normalizedCorrectMap,
-                    scoreInfo: Object.assign({}, recordData.realData.scoreInfo || {}, {
-                        details: recordData.realData.scoreInfo?.details || detailSource || null
-                    }),
-                    answerComparison: recordData.realData.answerComparison
-                        ? this.clonePlainObject(recordData.realData.answerComparison)
-                        : (normalizedComparison || null)
-                })
-                : (normalizedComparison ? { answerComparison: normalizedComparison } : null),
-            answerComparison: normalizedComparison,
+            scoreInfo: recordData.scoreInfo || null,
+            realData: recordData.realData || null,
 
             // 系统信息
             version: this.currentVersion,
@@ -768,63 +519,6 @@
             questionType: answer.questionType || 'unknown',
             timestamp: answer.timestamp || new Date().toISOString()
         }));
-    }
-
-    clonePlainObject(value) {
-        if (value == null || typeof value !== 'object') {
-            return value ?? null;
-        }
-        if (Array.isArray(value)) {
-            return value.map(item => this.clonePlainObject(item)).filter(item => item !== undefined);
-        }
-        const clone = {};
-        Object.keys(value).forEach((key) => {
-            const entry = value[key];
-            clone[key] = (entry && typeof entry === 'object')
-                ? this.clonePlainObject(entry)
-                : entry;
-        });
-        return clone;
-    }
-
-    standardizeSuiteEntries(entries) {
-        if (!Array.isArray(entries)) {
-            return [];
-        }
-        return entries.map((entry, index) => {
-            if (!entry || typeof entry !== 'object') {
-                return null;
-            }
-            const normalizedAnswers = this.standardizeAnswers(entry.answers || entry.answerList || []);
-            const answerMap = normalizedAnswers.reduce((map, item) => {
-                if (item && item.questionId) {
-                    map[item.questionId] = item.answer || '';
-                }
-                return map;
-            }, {});
-            const normalizedScoreInfo = entry.scoreInfo
-                ? Object.assign({}, entry.scoreInfo, {
-                    details: entry.scoreInfo?.details
-                        ? this.clonePlainObject(entry.scoreInfo.details)
-                        : null
-                })
-                : null;
-            const answerComparisonSource = entry.answerComparison
-                || normalizedScoreInfo?.details
-                || entry.rawData?.answerComparison
-                || null;
-            return {
-                examId: entry.examId || null,
-                title: entry.title || entry.examTitle || `套题第${index + 1}篇`,
-                category: entry.category || entry.metadata?.category || '套题',
-                duration: this.ensureNumber(entry.duration, 0),
-                scoreInfo: normalizedScoreInfo,
-                answers: answerMap,
-                answerComparison: this.clonePlainObject(answerComparisonSource) || null,
-                metadata: entry.metadata ? Object.assign({}, entry.metadata) : {},
-                rawData: entry.rawData ? this.clonePlainObject(entry.rawData) : null
-            };
-        }).filter(Boolean);
     }
 
     deriveCorrectMapFromDetails(details) {
@@ -910,12 +604,6 @@
         const duration = Number(practiceRecord.duration) || 0;
         const accuracy = Number(practiceRecord.accuracy) || 0;
         const normalizedRecord = { ...practiceRecord, duration, accuracy };
-        if (!stats.categoryStats || typeof stats.categoryStats !== 'object') {
-            stats.categoryStats = {};
-        }
-        if (!stats.questionTypeStats || typeof stats.questionTypeStats !== 'object') {
-            stats.questionTypeStats = {};
-        }
 
         // 更新基础统计
         stats.totalPractices += 1;
@@ -950,15 +638,7 @@
      * 更新分类统计
      */
     updateCategoryStats(stats, practiceRecord) {
-        if (!stats || typeof stats !== 'object') {
-            return;
-        }
-
-        if (!stats.categoryStats || typeof stats.categoryStats !== 'object') {
-            stats.categoryStats = {};
-        }
-
-        const category = practiceRecord?.metadata?.category;
+        const category = practiceRecord.metadata.category;
         if (!category) return;
         
         if (!stats.categoryStats[category]) {
@@ -988,14 +668,6 @@
      * 更新题型统计
      */
     updateQuestionTypeStats(stats, practiceRecord) {
-        if (!stats || typeof stats !== 'object') {
-            return;
-        }
-
-        if (!stats.questionTypeStats || typeof stats.questionTypeStats !== 'object') {
-            stats.questionTypeStats = {};
-        }
-
         if (!practiceRecord.questionTypePerformance) return;
         
         Object.entries(practiceRecord.questionTypePerformance).forEach(([type, performance]) => {
