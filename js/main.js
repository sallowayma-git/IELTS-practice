// Main JavaScript logic for the application
// This file is the result of refactoring the inline script from improved-working-system.html

// ============================================================================
// Phase 1: 全局状态迁移到 AppStateService
// ============================================================================

const legacyStateAdapter = window.LegacyStateAdapter ? window.LegacyStateAdapter.getInstance() : null;

// 全局状态现已迁移到 AppStateService，以下为向后兼容的 getter
// fallbackExamSessions - 迁移到 AppStateService
Object.defineProperty(window, 'fallbackExamSessions', {
    get: function () {
        if (window.appStateService) {
            return window.appStateService.getFallbackExamSessions();
        }
        // 降级：如果 state-service 未加载，返回临时 Map
        if (!window.__legacyFallbackExamSessions) {
            window.__legacyFallbackExamSessions = new Map();
        }
        return window.__legacyFallbackExamSessions;
    },
    set: function (value) {
        if (window.appStateService && value instanceof Map) {
            window.appStateService.setFallbackExamSessions(value);
        } else {
            window.__legacyFallbackExamSessions = value;
        }
    },
    configurable: true
});

// processedSessions - 迁移到 AppStateService
Object.defineProperty(window, 'processedSessions', {
    get: function () {
        if (window.appStateService) {
            return window.appStateService.getProcessedSessions();
        }
        // 降级：如果 state-service 未加载，返回临时 Set
        if (!window.__legacyProcessedSessions) {
            window.__legacyProcessedSessions = new Set();
        }
        return window.__legacyProcessedSessions;
    },
    configurable: true
});

// 其他全局变量保留在 main.js（暂未迁移）
let practiceListScroller = null;
let app = null;
let pdfHandler = null;
let browseStateManager = null;

function normalizeRecordId(id) {
    if (id == null) {
        return '';
    }
    return String(id);
}

if (typeof window !== 'undefined') {
    window.normalizeRecordId = normalizeRecordId;
}

<<<<<<< HEAD
// examListViewInstance - 迁移到 browseController
Object.defineProperty(window, 'examListViewInstance', {
    get: function () {
        if (window.browseController && typeof window.browseController.getExamListView === 'function') {
            return window.browseController.getExamListView();
        }
        return null;
    },
    set: function (value) {
        if (window.browseController && typeof window.browseController.setExamListView === 'function') {
            window.browseController.setExamListView(value);
        }
    },
    configurable: true
});

=======
let examListViewInstance = null;
>>>>>>> e25692bf
let practiceDashboardViewInstance = null;
let legacyNavigationController = null;

// ============================================================================
// Phase 1: Boot/Ensure 函数 Shim 层（实际实现在 main-entry.js）
// ============================================================================

// reportBootStage - 已在 main-entry.js 实现
// 保留此处为兼容性注释，实际由 main-entry.js 提供
if (typeof window.reportBootStage !== 'function') {
    window.reportBootStage = function reportBootStage(message, progress) {
        console.warn('[main.js shim] reportBootStage 应由 main-entry.js 提供');
    };
}

// ensureExamDataScripts - 已在 main-entry.js 实现
if (typeof window.ensureExamDataScripts !== 'function') {
    window.ensureExamDataScripts = function ensureExamDataScripts() {
        console.warn('[main.js shim] ensureExamDataScripts 应由 main-entry.js 提供');
        return Promise.resolve();
    };
}

// ensurePracticeSuiteReady - 已在 main-entry.js 实现
if (typeof window.ensurePracticeSuiteReady !== 'function') {
    window.ensurePracticeSuiteReady = function ensurePracticeSuiteReady() {
        console.warn('[main.js shim] ensurePracticeSuiteReady 应由 main-entry.js 提供');
        return Promise.resolve();
    };
}

// ensureBrowseGroup - 已在 main-entry.js 实现
if (typeof window.ensureBrowseGroup !== 'function') {
    window.ensureBrowseGroup = function ensureBrowseGroup() {
        console.warn('[main.js shim] ensureBrowseGroup 应由 main-entry.js 提供');
        return Promise.resolve();
    };
}

// getLibraryManager - 保留在 main.js（依赖 browse-view 组加载后的全局对象）
function getLibraryManager() {
    if (window.LibraryManager && typeof window.LibraryManager.getInstance === 'function') {
        return window.LibraryManager.getInstance();
    }
    return null;
}

// ensureLibraryManagerReady - 转发到 getLibraryManager + ensureBrowseGroup
async function ensureLibraryManagerReady() {
    let manager = getLibraryManager();
    if (manager) {
        return manager;
    }
    // 确保 browse-view 组加载（LibraryManager 在该组中）
    if (typeof window.ensureBrowseGroup === 'function') {
        await window.ensureBrowseGroup();
    }
    manager = getLibraryManager();
    return manager;
}

// ============================================================================
// Phase 2: 浏览/筛选函数 Shim 层（实际实现在 browseController.js）
// ============================================================================

// setBrowseFilterState
if (typeof window.setBrowseFilterState !== 'function') {
    window.setBrowseFilterState = function (category, type) {
        if (window.browseController && typeof window.browseController.setBrowseFilterState === 'function') {
            window.browseController.setBrowseFilterState(category, type);
        }
    };
}

// getCurrentCategory
if (typeof window.getCurrentCategory !== 'function') {
    window.getCurrentCategory = function () {
        if (window.browseController && typeof window.browseController.getCurrentCategory === 'function') {
            return window.browseController.getCurrentCategory();
        }
        return 'all';
    };
}

// getCurrentExamType
if (typeof window.getCurrentExamType !== 'function') {
    window.getCurrentExamType = function () {
        if (window.browseController && typeof window.browseController.getCurrentExamType === 'function') {
            return window.browseController.getCurrentExamType();
        }
        return 'all';
    };
}

// updateBrowseTitle
if (typeof window.updateBrowseTitle !== 'function') {
    window.updateBrowseTitle = function () {
        if (window.browseController && typeof window.browseController.updateBrowseTitle === 'function') {
            window.browseController.updateBrowseTitle();
        }
    };
}

// clearPendingBrowseAutoScroll
if (typeof window.clearPendingBrowseAutoScroll !== 'function') {
    window.clearPendingBrowseAutoScroll = function () {
        if (window.browseController && typeof window.browseController.clearPendingBrowseAutoScroll === 'function') {
            window.browseController.clearPendingBrowseAutoScroll();
        }
    };
}

// switchLibraryConfig
if (typeof window.switchLibraryConfig !== 'function') {
    window.switchLibraryConfig = function (key) {
        if (window.LibraryManager && typeof window.LibraryManager.switchLibraryConfig === 'function') {
            return window.LibraryManager.switchLibraryConfig(key);
        }
    };
}

// loadLibrary
if (typeof window.loadLibrary !== 'function') {
    window.loadLibrary = function (key) {
        if (window.LibraryManager && typeof window.LibraryManager.loadLibrary === 'function') {
            return window.LibraryManager.loadLibrary(key);
        }
    };
}


const preferredFirstExamByCategory = {
    'P1_reading': { id: 'p1-09', title: 'Listening to the Ocean 海洋探测' },
    'P2_reading': { id: 'p2-high-12', title: 'The fascinating world of attine ants 切叶蚁' },
    'P3_reading': { id: 'p3-high-11', title: 'The Fruit Book 果实之书' },
    'P1_listening': { id: 'listening-p3-01', title: 'Julia and Bob’s science project is due' },
    'P3_listening': { id: 'listening-p3-02', title: 'Climate change and allergies' }
};


function ensureExamListView() {
    // 通过 browseController getter 访问，避免直接引用已移除的变量
    let instance = null;
    if (window.browseController && typeof window.browseController.getExamListView === 'function') {
        instance = window.browseController.getExamListView();
    }
    
    if (!instance && window.LegacyExamListView) {
        instance = new window.LegacyExamListView({
            domAdapter: window.DOMAdapter,
            containerId: 'exam-list-container'
        });
        // 保存到 browseController
        if (window.browseController && typeof window.browseController.setExamListView === 'function') {
            window.browseController.setExamListView(instance);
        }
    }
    return instance;
}

function ensurePracticeDashboardView() {
    if (!practiceDashboardViewInstance && window.PracticeDashboardView) {
        practiceDashboardViewInstance = new window.PracticeDashboardView({
            domAdapter: window.DOMAdapter
        });
    }
    return practiceDashboardViewInstance;
}

function ensureLegacyNavigation(options) {
    var mergedOptions = Object.assign({
        containerSelector: '.main-nav',
        activeClass: 'active',
        syncOnNavigate: true,
        onRepeatNavigate: function onRepeatNavigate(viewName) {
            if (viewName === 'browse') {
                resetBrowseViewToAll();
            }
        },
        onNavigate: function onNavigate(viewName) {
            if (typeof window.showView === 'function') {
                window.showView(viewName);
                return;
            }
            if (window.app && typeof window.app.navigateToView === 'function') {
                window.app.navigateToView(viewName);
            }
        }
    }, options || {});

    if (window.NavigationController && typeof window.NavigationController.ensure === 'function') {
        legacyNavigationController = window.NavigationController.ensure(mergedOptions);
        return legacyNavigationController;
    }

    if (typeof window.ensureLegacyNavigationController === 'function') {
        legacyNavigationController = window.ensureLegacyNavigationController(mergedOptions);
        return legacyNavigationController;
    }

    return null;
}

// --- Initialization ---
async function initializeLegacyComponents() {
    try { showMessage('系统准备就绪', 'success'); } catch (_) { }

    try {
        ensureLegacyNavigation({ initialView: 'overview' });
    } catch (error) {
        console.warn('[Navigation] 初始化导航控制器失败:', error);
    }

    setupBrowsePreferenceUI();

    // Setup UI Listeners
    const folderPicker = document.getElementById('folder-picker');
    if (folderPicker) {
        folderPicker.addEventListener('change', handleFolderSelection);
    }

    // Initialize components
    if (window.PDFHandler) {
        pdfHandler = new PDFHandler();
        console.log('[System] PDF处理器已初始化');
    }
    if (window.BrowseStateManager) {
        browseStateManager = new BrowseStateManager();
        console.log('[System] 浏览状态管理器已初始化');
    }
    if (window.DataIntegrityManager) {
        window.dataIntegrityManager = new DataIntegrityManager();
        console.log('[System] 数据完整性管理器已初始化');
    } else {
        console.warn('[System] DataIntegrityManager类未加载');
    }

    // 初始化性能优化器 - 关键性能修复
    if (window.PerformanceOptimizer) {
        window.performanceOptimizer = new PerformanceOptimizer();
        console.log('[System] 性能优化器已初始化');
    } else {
        console.warn('[System] PerformanceOptimizer类未加载');
    }

    // Clean up old cache and configurations for v1.1.0 upgrade (one-time only)
    let needsCleanup = false;
    try {
        needsCleanup = !localStorage.getItem('upgrade_v1_1_0_cleanup_done');
    } catch (error) {
        console.warn('[System] 检查升级标记失败，将继续执行清理流程', error);
        needsCleanup = true;
    }

    if (needsCleanup) {
        console.log('[System] 首次运行，执行升级清理...');
        try {
            await cleanupOldCache();
        } finally {
            try { localStorage.setItem('upgrade_v1_1_0_cleanup_done', '1'); } catch (_) { }
        }
    } else {
        console.log('[System] 升级清理已完成，跳过重复清理');
    }

    // Load data and setup listeners
    await loadLibrary();
    startPracticeRecordsSyncInBackground('boot'); // 后台静默加载练习记录，避免阻塞首页
    setupMessageListener(); // Listen for updates from child windows
    setupStorageSyncListener(); // Listen for storage changes from other tabs
}

// Clean up old cache and configurations
async function cleanupOldCache() {
    try {
        console.log('[System] 正在清理旧缓存与配置...');
        await storage.remove('exam_index');
        await storage.remove('active_exam_index_key');
        await storage.set('exam_index_configurations', []);
        console.log('[System] 旧缓存清理完成');
    } catch (error) {
        console.warn('[System] 清理旧缓存时出错:', error);
    }
}


// --- Data Loading and Management ---

// Phase 3: 练习记录同步 - 保留在 main.js（核心数据流，暂不迁移）
async function syncPracticeRecords() {
    console.log('[System] 正在从存储中同步练习记录...');
    let records = [];
    try {
        // Prefer normalized records from ScoreStorage via PracticeRecorder
        const pr = window.app && window.app.components && window.app.components.practiceRecorder;
        if (pr && typeof pr.getPracticeRecords === 'function') {
            const maybePromise = pr.getPracticeRecords();
            const res = (typeof maybePromise?.then === 'function') ? await maybePromise : maybePromise;
            records = Array.isArray(res) ? res : [];
        } else {
            // Fallback: read raw storage and defensively normalize minimal fields
            const raw = await storage.get('practice_records', []) || [];
            const base = Array.isArray(raw) ? raw : [];
            records = base.map(r => {
                const rd = (r && r.realData) || {};
                const sInfo = r && (r.scoreInfo || rd.scoreInfo) || {};
                const correct = (typeof r.correctAnswers === 'number') ? r.correctAnswers : (typeof sInfo.correct === 'number' ? sInfo.correct : (typeof r.score === 'number' ? r.score : 0));
                const total = (typeof r.totalQuestions === 'number') ? r.totalQuestions : (typeof sInfo.total === 'number' ? sInfo.total : (rd.answers ? Object.keys(rd.answers).length : 0));
                const acc = (typeof r.accuracy === 'number') ? r.accuracy : (total > 0 ? (correct / total) : 0);
                const pct = (typeof r.percentage === 'number') ? r.percentage : Math.round(acc * 100);
                let dur = (typeof r.duration === 'number') ? r.duration : undefined;
                if (!(Number.isFinite(dur) && dur > 0)) {
                    if (typeof rd.duration === 'number' && rd.duration > 0) {
                        dur = rd.duration;
                    } else {
                        // try compute from timestamps if available
                        const s = r.startTime ? new Date(r.startTime).getTime() : NaN;
                        const e = r.endTime ? new Date(r.endTime).getTime() : NaN;
                        if (Number.isFinite(s) && Number.isFinite(e) && e > s) {
                            dur = Math.round((e - s) / 1000);
                        } else {
                            dur = 0;
                        }
                    }
                }
                return { ...r, accuracy: acc, percentage: pct, duration: dur, correctAnswers: (r.correctAnswers ?? correct), totalQuestions: (r.totalQuestions ?? total) };
            });
        }
    } catch (e) {
        console.warn('[System] 同步记录时发生错误，使用存储原始数据:', e);
        const raw = await storage.get('practice_records', []);
        records = Array.isArray(raw) ? raw : [];
    }

    // Normalize duration and percentages to avoid 0-second artifacts
    try {
        records = (records || []).map(r => {
            const rd = (r && r.realData) || {};
            let duration = (typeof r.duration === 'number') ? r.duration : undefined;
            if (!(Number.isFinite(duration) && duration > 0)) {
                const sInfo = r && (r.scoreInfo || rd.scoreInfo) || {};
                const candidates = [
                    r.duration, rd.duration, r.durationSeconds, r.duration_seconds,
                    r.elapsedSeconds, r.elapsed_seconds, r.timeSpent, r.time_spent,
                    rd.durationSeconds, rd.elapsedSeconds, rd.timeSpent,
                    sInfo.duration, sInfo.timeSpent
                ];
                for (const v of candidates) {
                    const n = Number(v);
                    if (Number.isFinite(n) && n > 0) { duration = Math.floor(n); break; }
                }
                if (!(Number.isFinite(duration) && duration > 0) && r && r.startTime && r.endTime) {
                    const s = new Date(r.startTime).getTime();
                    const e = new Date(r.endTime).getTime();
                    if (Number.isFinite(s) && Number.isFinite(e) && e > s) {
                        duration = Math.round((e - s) / 1000);
                    }
                }
                if (!(Number.isFinite(duration) && duration > 0) && rd && Array.isArray(rd.interactions) && rd.interactions.length) {
                    try {
                        const ts = rd.interactions.map(x => x && Number(x.timestamp)).filter(n => Number.isFinite(n));
                        if (ts.length) {
                            const span = Math.max(...ts) - Math.min(...ts);
                            if (Number.isFinite(span) && span > 0) duration = Math.floor(span / 1000);
                        }
                    } catch (_) { }
                }
            }
            if (!Number.isFinite(duration)) duration = 0;

            // Coerce percentage/accuracy if only scoreInfo exists
            const sInfo = r && (r.scoreInfo || rd.scoreInfo) || {};
            const correct = (typeof r.correctAnswers === 'number') ? r.correctAnswers : (typeof sInfo.correct === 'number' ? sInfo.correct : (typeof r.score === 'number' ? r.score : undefined));
            const total = (typeof r.totalQuestions === 'number') ? r.totalQuestions : (typeof sInfo.total === 'number' ? sInfo.total : (rd.answers ? Object.keys(rd.answers).length : undefined));
            let accuracy = (typeof r.accuracy === 'number') ? r.accuracy : undefined;
            let percentage = (typeof r.percentage === 'number') ? r.percentage : undefined;
            if ((accuracy === undefined || percentage === undefined) && Number.isFinite(correct) && Number.isFinite(total) && total > 0) {
                const acc = correct / total;
                if (accuracy === undefined) accuracy = acc;
                if (percentage === undefined) percentage = Math.round(acc * 100);
            }

            return { ...r, duration, accuracy: (accuracy ?? r.accuracy), percentage: (percentage ?? r.percentage) };
        });
    } catch (e) { console.warn('[System] normalize durations failed:', e); }

    // 若数据未变则跳过 UI 刷新，避免无意义的列表重置
    try {
        const prev = typeof getPracticeRecordsState === 'function'
            ? getPracticeRecordsState()
            : (Array.isArray(window.practiceRecords) ? window.practiceRecords : []);
        const renderer = window.PracticeHistoryRenderer;
        if (renderer && renderer.helpers && typeof renderer.helpers.computeRecordsSignature === 'function') {
            const prevSig = renderer.helpers.computeRecordsSignature(prev);
            const nextSig = renderer.helpers.computeRecordsSignature(records);
            if (prevSig === nextSig) {
                console.log('[System] 练习记录未变化，跳过UI刷新');
                return;
            }
        }
    } catch (_) { /* 保底不中断同步流程 */ }

    // 新增修复3D：确保全局变量是UI的单一数据源
    setPracticeRecordsState(records);
    refreshBrowseProgressFromRecords(records);

    console.log(`[System] ${records.length} 条练习记录已加载到内存。`);
    updatePracticeView();
}

let practiceRecordsLoadPromise = null;
function ensurePracticeRecordsSync(trigger = 'default') {
    if (practiceRecordsLoadPromise) {
        return practiceRecordsLoadPromise;
    }
    practiceRecordsLoadPromise = (async () => {
        await syncPracticeRecords();
        return true;
    })().catch((error) => {
        console.warn(`[System] 练习记录同步失败(${trigger}):`, error);
        practiceRecordsLoadPromise = null;
        return false;
    });
    return practiceRecordsLoadPromise;
}

function startPracticeRecordsSyncInBackground(trigger = 'default') {
    try {
        ensurePracticeRecordsSync(trigger);
    } catch (error) {
        console.warn(`[System] 后台同步练习记录失败(${trigger}):`, error);
    }
}

const completionNoticeState = {
    lastSessionId: null,
    lastShownAt: 0
};

function extractCompletionPayload(envelope) {
    if (!envelope || typeof envelope !== 'object') {
        return null;
    }
    const candidates = [envelope.data, envelope.payload, envelope.results, envelope.detail, envelope];
    for (let i = 0; i < candidates.length; i += 1) {
        const candidate = candidates[i];
        if (candidate && typeof candidate === 'object') {
            if (
                candidate.scoreInfo ||
                typeof candidate.correctAnswers !== 'undefined' ||
                typeof candidate.totalQuestions !== 'undefined' ||
                (candidate.answers && typeof candidate.answers === 'object')
            ) {
                return candidate;
            }
        }
    }
    return null;
}

function extractCompletionSessionId(envelope) {
    if (!envelope || typeof envelope !== 'object') {
        return null;
    }
    if (typeof envelope.sessionId === 'string' && envelope.sessionId.trim()) {
        return envelope.sessionId.trim();
    }
    const payload = extractCompletionPayload(envelope);
    if (payload && typeof payload.sessionId === 'string' && payload.sessionId.trim()) {
        return payload.sessionId.trim();
    }
    return null;
}

function shouldAnnounceCompletion(sessionId) {
    const now = Date.now();
    if (sessionId && completionNoticeState.lastSessionId === sessionId) {
        return false;
    }
    if (!sessionId && (now - completionNoticeState.lastShownAt) < 1500) {
        return false;
    }
    completionNoticeState.lastSessionId = sessionId || null;
    completionNoticeState.lastShownAt = now;
    return true;
}

function pickNumericValue(values) {
    for (let i = 0; i < values.length; i += 1) {
        const value = values[i];
        if (value === undefined || value === null) {
            continue;
        }
        const num = Number(value);
        if (Number.isFinite(num)) {
            return num;
        }
    }
    return null;
}

function extractCompletionStats(payload) {
    if (!payload || typeof payload !== 'object') {
        return null;
    }
    const scoreInfo = payload.scoreInfo || (payload.realData && payload.realData.scoreInfo) || {};
    const correct = pickNumericValue([
        scoreInfo.correct,
        payload.correctAnswers,
        payload.score,
        payload.realData && payload.realData.correctAnswers
    ]);
    const total = pickNumericValue([
        scoreInfo.total,
        payload.totalQuestions,
        payload.questionCount,
        payload.realData && payload.realData.totalQuestions,
        payload.answerComparison && typeof payload.answerComparison === 'object'
            ? Object.keys(payload.answerComparison).length
            : null,
        payload.answers && typeof payload.answers === 'object'
            ? Object.keys(payload.answers).length
            : null
    ]);
    let percentage = pickNumericValue([
        scoreInfo.percentage,
        payload.percentage,
        typeof scoreInfo.accuracy === 'number' ? scoreInfo.accuracy * 100 : null,
        typeof payload.accuracy === 'number' ? payload.accuracy * 100 : null
    ]);
    if (!Number.isFinite(percentage) && Number.isFinite(correct) && Number.isFinite(total) && total > 0) {
        percentage = (correct / total) * 100;
    }

    const hasScore = Number.isFinite(correct) && Number.isFinite(total) && total > 0;
    const hasPercentage = Number.isFinite(percentage);
    if (!hasPercentage && !hasScore) {
        return null;
    }

    return {
        percentage: hasPercentage ? percentage : null,
        correct: hasScore ? correct : null,
        total: hasScore ? total : null
    };
}

function formatPercentageDisplay(value) {
    if (!Number.isFinite(value)) {
        return null;
    }
    const rounded = Math.round(value * 10) / 10;
    return Number.isInteger(rounded) ? `${rounded}%` : `${rounded.toFixed(1)}%`;
}

function showCompletionSummary(envelope) {
    const payload = extractCompletionPayload(envelope);
    const stats = extractCompletionStats(payload);
    if (!stats) {
        return;
    }
    const parts = [];
    const pctText = formatPercentageDisplay(stats.percentage);
    if (pctText) {
        parts.push(`本次正确率 ${pctText}`);
    }
    if (Number.isFinite(stats.correct) && Number.isFinite(stats.total)) {
        parts.push(`得分 ${stats.correct}/${stats.total}`);
    }
    if (parts.length === 0) {
        return;
    }
    showMessage(`📊 ${parts.join('，')}`, 'info');
}

function setupMessageListener() {
    window.addEventListener('message', (event) => {
        // 更兼容的安全检查：允许同源或file协议下的子窗口
        try {
            if (event.origin && event.origin !== 'null' && event.origin !== window.location.origin) {
                return;
            }
        } catch (_) { }

        const data = event.data || {};
        const type = data.type;
        if (type === 'SESSION_READY') {
            // 子页未携带 sessionId，这里基于 event.source 匹配对应会话并停止握手重试
            try {
                for (const [sid, rec] of fallbackExamSessions.entries()) {
                    if (rec && rec.win === event.source) {
                        if (rec.timer) clearInterval(rec.timer);
                        console.log('[Fallback] 会话就绪(匹配到窗口):', sid);
                        break;
                    }
                }
            } catch (_) { }
        } else if (type === 'PRACTICE_COMPLETE' || type === 'practice_completed') {
            const payload = extractCompletionPayload(data) || {};
            const sessionId = extractCompletionSessionId(data);
            const rec = sessionId ? fallbackExamSessions.get(sessionId) : null;
            const shouldNotify = shouldAnnounceCompletion(sessionId);
            if (rec) {
                console.log('[Fallback] 收到练习完成（降级路径），保存真实数据');
                savePracticeRecordFallback(rec.examId, payload).finally(() => {
                    try { if (rec && rec.timer) clearInterval(rec.timer); } catch (_) { }
                    try { fallbackExamSessions.delete(sessionId); } catch (_) { }
                    if (shouldNotify) {
                        showMessage('练习已完成，正在更新记录...', 'success');
                        showCompletionSummary(payload);
                    }
                    setTimeout(syncPracticeRecords, 300);
                });
            } else {
                console.log('[System] 收到练习完成消息，正在同步记录...');
                if (shouldNotify) {
                    showMessage('练习已完成，正在更新记录...', 'success');
                    showCompletionSummary(payload);
                }
                setTimeout(syncPracticeRecords, 300);
            }
        }
    });
}

function setupStorageSyncListener() {
    window.addEventListener('storage-sync', (event) => {
        console.log('[System] 收到存储同步事件，正在更新练习记录...', event.detail);
        //可以选择性地只更新受影响的key，但为了简单起见，我们直接同步所有记录
        // if (event.detail && event.detail.key === 'practice_records') {
        syncPracticeRecords();
        // }
    });
}

function normalizeFallbackAnswerValue(value) {
    if (value === null || value === undefined) {
        return '';
    }
    if (typeof value === 'boolean') {
        return value ? 'True' : 'False';
    }
    if (Array.isArray(value)) {
        return value
            .map((item) => normalizeFallbackAnswerValue(item))
            .filter(Boolean)
            .join(', ');
    }
    if (typeof value === 'object') {
        const preferKeys = ['value', 'label', 'text', 'answer', 'content'];
        for (const key of preferKeys) {
            if (typeof value[key] === 'string' && value[key].trim()) {
                return value[key].trim();
            }
        }
        if (typeof value.innerText === 'string' && value.innerText.trim()) {
            return value.innerText.trim();
        }
        if (typeof value.textContent === 'string' && value.textContent.trim()) {
            return value.textContent.trim();
        }
        try {
            const json = JSON.stringify(value);
            if (json && json !== '{}' && json !== '[]') {
                return json;
            }
        } catch (_) { }
        return String(value);
    }
    return String(value).trim();
}

function normalizeFallbackAnswerMap(rawAnswers) {
    const map = {};
    if (!rawAnswers) {
        return map;
    }
    if (Array.isArray(rawAnswers)) {
        rawAnswers.forEach((entry, index) => {
            if (!entry) return;
            const key = entry.questionId || `q${index + 1}`;
            map[key] = normalizeFallbackAnswerValue(entry.answer ?? entry.userAnswer ?? entry.value ?? entry);
        });
        return map;
    }
    Object.entries(rawAnswers).forEach(([rawKey, rawValue]) => {
        if (!rawKey) return;
        const key = rawKey.startsWith('q') ? rawKey : `q${rawKey}`;
        map[key] = normalizeFallbackAnswerValue(
            rawValue && typeof rawValue === 'object' && 'answer' in rawValue
                ? rawValue.answer
                : rawValue
        );
    });
    return map;
}

function buildFallbackAnswerDetails(answerMap = {}, correctMap = {}) {
    const details = {};
    const keys = new Set([
        ...Object.keys(answerMap || {}),
        ...Object.keys(correctMap || {})
    ]);
    keys.forEach((key) => {
        const userAnswer = normalizeFallbackAnswerValue(answerMap[key]);
        const correctAnswer = normalizeFallbackAnswerValue(correctMap[key]);
        let isCorrect = null;
        if (correctAnswer) {
            isCorrect = userAnswer && userAnswer.toLowerCase() === correctAnswer.toLowerCase();
        }
        details[key] = {
            userAnswer: userAnswer || '-',
            correctAnswer: correctAnswer || '-',
            isCorrect
        };
    });
    return details;
}

function normalizeFallbackAnswerComparison(existingComparison, answerMap, correctMap) {
    const normalized = {};
    const source = existingComparison && typeof existingComparison === 'object' ? existingComparison : {};
    Object.entries(source).forEach(([questionId, entry]) => {
        if (!entry || typeof entry !== 'object') return;
        normalized[questionId] = {
            questionId,
            userAnswer: normalizeFallbackAnswerValue(entry.userAnswer ?? entry.user ?? entry.answer),
            correctAnswer: normalizeFallbackAnswerValue(entry.correctAnswer ?? entry.correct),
            isCorrect: typeof entry.isCorrect === 'boolean' ? entry.isCorrect : null
        };
    });

    const mergedKeys = new Set([
        ...Object.keys(answerMap || {}),
        ...Object.keys(correctMap || {})
    ]);
    mergedKeys.forEach((key) => {
        if (normalized[key]) return;
        const userAnswer = normalizeFallbackAnswerValue(answerMap[key]);
        const correctAnswer = normalizeFallbackAnswerValue(correctMap[key]);
        let isCorrect = null;
        if (correctAnswer) {
            isCorrect = userAnswer && userAnswer.toLowerCase() === correctAnswer.toLowerCase();
        }
        normalized[key] = {
            questionId: key,
            userAnswer: userAnswer || '',
            correctAnswer: correctAnswer || '',
            isCorrect
        };
    });

    return normalized;
}

// 降级保存：将 PRACTICE_COMPLETE 的真实数据写入 practice_records（与旧视图字段兼容）
async function savePracticeRecordFallback(examId, realData) {
    try {
        const suiteSessionId = realData?.suiteSessionId
            || realData?.metadata?.suiteSessionId
            || realData?.scoreInfo?.suiteSessionId
            || null;
        const normalizedPracticeMode = String(realData?.practiceMode || realData?.metadata?.practiceMode || '').toLowerCase();
        const normalizedFrequency = String(realData?.frequency || realData?.metadata?.frequency || '').toLowerCase();
        const hasSuiteEntries = Array.isArray(realData?.suiteEntries) && realData.suiteEntries.length > 0;
        const isSuiteAggregatePayload = hasSuiteEntries
            || Array.isArray(realData?.metadata?.suiteEntries);
        const isSuiteFlow = Boolean(
            suiteSessionId
            || realData?.suiteMode
            || normalizedPracticeMode === 'suite'
            || normalizedFrequency === 'suite'
        );
        if (isSuiteFlow && !isSuiteAggregatePayload) {
            console.log('[Fallback] 检测到套题模式子结果，降级路径跳过单篇保存:', {
                examId,
                suiteSessionId: suiteSessionId || null
            });
            return null;
        }

        const list = getExamIndexState();
        let exam = list.find(e => e.id === examId) || {};

        // 如果通过 examId 找不到，尝试通过 URL 或标题匹配
        if (!exam.id && realData) {
            // 尝试通过 URL 匹配
            if (realData.url) {
                const urlPath = realData.url.toLowerCase();
                const urlMatch = list.find(e => {
                    if (!e.path) return false;
                    const itemPath = e.path.toLowerCase();
                    const urlParts = urlPath.split('/').filter(Boolean);
                    const pathParts = itemPath.split('/').filter(Boolean);

                    // 检查最后几个路径段是否匹配
                    for (let i = 0; i < Math.min(urlParts.length, pathParts.length); i++) {
                        if (urlParts[urlParts.length - 1 - i] === pathParts[pathParts.length - 1 - i]) {
                            return true;
                        }
                    }
                    return false;
                });
                if (urlMatch) {
                    exam = urlMatch;
                    console.log('[Fallback] 通过 URL 匹配到题目:', exam.id, exam.title);
                }
            }

            // 尝试通过标题匹配
            if (!exam.id && realData.title) {
                const normalizeTitle = (str) => {
                    if (!str) return '';
                    return String(str).trim().toLowerCase()
                        .replace(/^\[.*?\]\s*/, '')  // 移除标签前缀
                        .replace(/[^\w\s]/g, '')
                        .replace(/\s+/g, ' ');
                };
                const targetTitle = normalizeTitle(realData.title);
                const titleMatch = list.find(e => {
                    if (!e.title) return false;
                    const itemTitle = normalizeTitle(e.title);
                    return itemTitle === targetTitle ||
                        (targetTitle.length > 5 && itemTitle.includes(targetTitle)) ||
                        (itemTitle.length > 5 && targetTitle.includes(itemTitle));
                });
                if (titleMatch) {
                    exam = titleMatch;
                    console.log('[Fallback] 通过标题匹配到题目:', exam.id, exam.title);
                }
            }
        }

        const sInfo = realData && realData.scoreInfo ? realData.scoreInfo : {};
        const correct = typeof sInfo.correct === 'number' ? sInfo.correct : 0;
        const normalizedAnswers = normalizeFallbackAnswerMap(realData.answers);
        const normalizedCorrectMap = normalizeFallbackAnswerMap(realData.correctAnswers);
        const total = typeof sInfo.total === 'number' ? sInfo.total : Object.keys(normalizedCorrectMap).length || Object.keys(normalizedAnswers).length;
        const acc = typeof sInfo.accuracy === 'number' ? sInfo.accuracy : (total > 0 ? correct / total : 0);
        const pct = typeof sInfo.percentage === 'number' ? sInfo.percentage : Math.round(acc * 100);

        const answerDetails = buildFallbackAnswerDetails(normalizedAnswers, normalizedCorrectMap);
        const answerComparison = normalizeFallbackAnswerComparison(realData.answerComparison, normalizedAnswers, normalizedCorrectMap);
        const scoreInfo = {
            correct,
            total,
            accuracy: acc,
            percentage: pct,
            details: answerDetails,
            source: sInfo.source || realData.source || 'fallback'
        };

        // 从多个来源提取 category
        let category = exam.category;
        if (!category && realData.pageType) {
            category = realData.pageType;  // 如 "P4"
        }
        if (!category && realData.url) {
            const match = realData.url.match(/\b(P[1-4])\b/i);
            if (match) category = match[1].toUpperCase();
        }
        if (!category && realData.title) {
            const match = realData.title.match(/\b(P[1-4])\b/i);
            if (match) category = match[1].toUpperCase();
        }
        if (!category) {
            category = 'Unknown';
        }

        const record = {
            id: Date.now(),
            examId: examId,
            title: exam.title || realData.title || '',
            category: category,
            frequency: exam.frequency || 'unknown',
            realData: {
                score: correct,
                totalQuestions: total,
                accuracy: acc,
                percentage: pct,
                duration: realData.duration,
                answers: normalizedAnswers,
                correctAnswers: normalizedCorrectMap,
                interactions: realData.interactions || [],
                answerComparison,
                scoreInfo,
                isRealData: true,
                source: sInfo.source || 'fallback'
            },
            dataSource: 'real',
            date: new Date().toISOString(),
            sessionId: realData.sessionId,
            timestamp: Date.now(),
            // 兼容旧视图字段
            score: correct,
            correctAnswers: correct,
            totalQuestions: total,
            accuracy: acc,
            percentage: pct,
            answers: normalizedAnswers,
            answerDetails,
            correctAnswerMap: normalizedCorrectMap,
            answerComparison,
            scoreInfo,
            startTime: new Date((realData.startTime ?? (Date.now() - (realData.duration || 0) * 1000))).toISOString(),
            endTime: new Date((realData.endTime ?? Date.now())).toISOString()
        };

        const records = await storage.get('practice_records', []);
        const arr = Array.isArray(records) ? records : [];
        arr.push(record);
        await storage.set('practice_records', arr);
        console.log('[Fallback] 真实数据已保存到 practice_records');
    } catch (e) {
        console.error('[Fallback] 保存练习记录失败:', e);
    }
}

async function loadLibrary(forceReload = false) {
    const manager = await ensureLibraryManagerReady();
    if (!manager || typeof manager.loadActiveLibrary !== 'function') {
        console.warn('[Library] LibraryManager 未就绪，跳过加载');
        return;
    }
    await manager.loadActiveLibrary(forceReload);
}

function resolveScriptPathRoot(type) {
    const manager = getLibraryManager();
    if (manager && typeof manager.resolveScriptPathRoot === 'function') {
        return manager.resolveScriptPathRoot(type);
    }
    return type === 'reading'
        ? '睡着过项目组/2. 所有文章(11.20)[192篇]/'
        : 'ListeningPractice/';
}

function finishLibraryLoading(startTime) {
    const manager = getLibraryManager();
    if (manager && typeof manager.finishLibraryLoading === 'function') {
        return manager.finishLibraryLoading(startTime);
    }
}

// --- UI Update Functions ---

let overviewViewInstance = null;

function getOverviewView() {
    if (!overviewViewInstance) {
        const OverviewView = window.AppViews && window.AppViews.OverviewView;
        if (typeof OverviewView !== 'function') {
            console.warn('[Overview] 未加载 OverviewView 模块，使用回退渲染逻辑');
            return null;
        }
        overviewViewInstance = new OverviewView({});
    }
    return overviewViewInstance;
}

function updateOverview() {
    const categoryContainer = document.getElementById('category-overview');
    if (!categoryContainer) {
        console.warn('[Overview] 找不到 category-overview 容器');
        return;
    }

    const currentExamIndex = getExamIndexState();
    const statsService = window.AppServices && window.AppServices.overviewStats;
    const stats = statsService ?
        statsService.calculate(currentExamIndex) :
        {
            reading: [],
            listening: [],
            meta: {
                readingUnknown: 0,
                listeningUnknown: 0,
                total: currentExamIndex.length,
                readingUnknownEntries: [],
                listeningUnknownEntries: []
            }
        };

    const view = getOverviewView();
    if (view && window.DOM && window.DOM.builder) {
        view.render(stats, {
            container: categoryContainer,
            actions: {
                onBrowseCategory: (category, type, filterMode, path) => {
                    if (typeof browseCategory === 'function') {
                        browseCategory(category, type, filterMode, path);
                    }
                },
                onRandomPractice: (category, type, filterMode, path) => {
                    if (typeof startRandomPractice === 'function') {
                        startRandomPractice(category, type, filterMode, path);
                    }
                },
                onStartSuite: () => {
                    startSuitePractice();
                }
            }
        });

        if (stats.meta?.readingUnknownEntries?.length) {
            console.warn('[Overview] 未知阅读类别:', stats.meta.readingUnknownEntries);
        }
        if (stats.meta?.listeningUnknownEntries?.length) {
            console.warn('[Overview] 未知听力类别:', stats.meta.listeningUnknownEntries);
        }
        return;
    }

    renderOverviewLegacy(categoryContainer, stats);
    setupOverviewInteractions();
}

function renderOverviewLegacy(container, stats) {
    if (!container) return;

    const adapter = window.DOMAdapter;
    if (!adapter) {
        console.warn('[Overview] DOMAdapter 未加载，跳过渲染');
        return;
    }

    const sections = [];

    const suiteCard = adapter.create('div', {
        className: 'category-card'
    }, [
        adapter.create('div', { className: 'category-header' }, [
            adapter.create('div', { className: 'category-icon', ariaHidden: 'true' }, '🚀'),
            adapter.create('div', {}, [
                adapter.create('div', { className: 'category-title' }, '套题模式'),
                adapter.create('div', { className: 'category-meta' }, '三篇阅读一键串联')
            ])
        ]),
        adapter.create('div', {
            className: 'category-actions',
            style: {
                display: 'flex',
                justifyContent: 'flex-end',
                alignItems: 'center'
            }
        }, [
            adapter.create('button', {
                type: 'button',
                className: 'btn btn-primary',
                dataset: {
                    action: 'start-suite-mode',
                    overviewAction: 'suite'
                }
            }, [
                adapter.create('span', { className: 'category-action-icon', ariaHidden: 'true' }, '🚀'),
                adapter.create('span', { className: 'category-action-label' }, '开启套题模式')
            ])
        ])
    ]);

    sections.push(suiteCard);

    const appendSection = (title, entries, icon) => {
        if (!entries || entries.length === 0) {
            return;
        }

        sections.push(adapter.create('h3', {
            className: 'overview-section-title',
            dataset: { overviewSection: title }
        }, [
            adapter.create('span', { className: 'overview-section-icon', ariaHidden: 'true' }, icon),
            adapter.create('span', { className: 'overview-section-label' }, title)
        ]));

        entries.forEach((entry) => {
            sections.push(adapter.create('div', {
                className: 'category-card',
                dataset: {
                    category: entry.category,
                    examType: entry.type
                }
            }, [
                adapter.create('div', { className: 'category-header' }, [
                    adapter.create('div', {
                        className: 'category-icon',
                        ariaHidden: 'true'
                    }, entry.type === 'reading' ? '📖' : '🎧'),
                    adapter.create('div', { className: 'category-details' }, [
                        adapter.create('div', { className: 'category-title' }, [
                            entry.category,
                            ' ',
                            entry.type === 'reading' ? '阅读' : '听力'
                        ]),
                        adapter.create('div', { className: 'category-meta' }, `${entry.total} 篇`)
                    ])
                ]),
                adapter.create('div', { className: 'category-card-actions' }, [
                    adapter.create('button', {
                        type: 'button',
                        className: 'btn category-action-button',
                        dataset: {
                            overviewAction: 'browse',
                            category: entry.category,
                            examType: entry.type
                        }
                    }, [
                        adapter.create('span', { className: 'category-action-icon', ariaHidden: 'true' }, '📚'),
                        adapter.create('span', { className: 'category-action-label' }, '浏览题库')
                    ]),
                    adapter.create('button', {
                        type: 'button',
                        className: 'btn btn-secondary category-action-button',
                        dataset: {
                            overviewAction: 'random',
                            category: entry.category,
                            examType: entry.type
                        }
                    }, [
                        adapter.create('span', { className: 'category-action-icon', ariaHidden: 'true' }, '🎲'),
                        adapter.create('span', { className: 'category-action-label' }, '随机练习')
                    ])
                ])
            ]));
        });
    };

    const readingEntries = (stats && stats.reading) || [];
    const listeningEntries = (stats && stats.listening ? stats.listening.filter((entry) => entry.total > 0) : []);

    appendSection('阅读', readingEntries, '📖');
    appendSection('听力', listeningEntries, '🎧');

    if (sections.length === 0) {
        sections.push(adapter.create('p', { className: 'overview-empty' }, '暂无题库数据'));
    }

    adapter.replaceContent(container, sections);
}

let overviewDelegatesConfigured = false;

function setupOverviewInteractions() {
    if (overviewDelegatesConfigured) {
        return;
    }

    const container = document.getElementById('category-overview');
    if (!container) {
        return;
    }

    const invokeAction = (target, event) => {
        const action = target.dataset.overviewAction;
        if (!action) {
            return;
        }

        event.preventDefault();

        if (action === 'suite') {
            startSuitePractice();
            return;
        }

        const category = target.dataset.category;
        const type = target.dataset.examType || 'reading';
        const filterMode = target.dataset.filterMode || null;
        const path = target.dataset.path || null;

        if (!category) {
            return;
        }

        if (action === 'browse') {
            if (typeof browseCategory === 'function') {
                browseCategory(category, type, filterMode, path);
            } else {
                try { applyBrowseFilter(category, type, filterMode, path); } catch (_) { }
            }
            return;
        }

        if (action === 'random' && typeof startRandomPractice === 'function') {
            startRandomPractice(category, type, filterMode, path);
        }
    };

    const hasDomDelegate = typeof window !== 'undefined'
        && window.DOM
        && typeof window.DOM.delegate === 'function';

    if (hasDomDelegate) {
        window.DOM.delegate('click', '#category-overview [data-overview-action]', function (event) {
            invokeAction(this, event);
        });
    } else {
        container.addEventListener('click', (event) => {
            const target = event.target.closest('[data-overview-action]');
            if (!target || !container.contains(target)) {
                return;
            }
            invokeAction(target, event);
        });
    }

    overviewDelegatesConfigured = true;
}

function refreshBulkDeleteButton() {
    const btn = document.getElementById('bulk-delete-btn');
    if (!btn) {
        return;
    }

    const mode = getBulkDeleteModeState();
    const selected = getSelectedRecordsState();
    const count = selected.size;

    if (mode) {
        btn.classList.remove('btn-info');
        btn.classList.add('btn-success');
        btn.textContent = count > 0 ? `✓ 完成选择 (${count})` : '✓ 完成选择';
    } else {
        btn.classList.remove('btn-success');
        btn.classList.add('btn-info');
        btn.textContent = count > 0 ? `📝 批量删除 (${count})` : '📝 批量删除';
    }
}

function ensureBulkDeleteMode(options = {}) {
    const { silent = false } = options || {};
    if (getBulkDeleteModeState()) {
        return false;
    }

    setBulkDeleteModeState(true);
    if (!silent && typeof showMessage === 'function') {
        showMessage('批量管理模式已开启，点击记录进行选择', 'info');
    }
    refreshBulkDeleteButton();
    return true;
}

// Phase 3: 练习历史交互设置 - 保留在 main.js（依赖 DOM 事件委托，暂不迁移）
let practiceHistoryDelegatesConfigured = false;

function setupPracticeHistoryInteractions() {
    if (practiceHistoryDelegatesConfigured) {
        return;
    }

    const container = document.getElementById('practice-history-list') || document.getElementById('history-list');
    if (!container) {
        return;
    }

    const handleDetails = (recordId, event) => {
        if (!recordId) return;
        if (event) event.preventDefault();
        if (typeof showRecordDetails === 'function') {
            showRecordDetails(recordId);
        }
    };

    const handleDelete = (recordId, event) => {
        if (!recordId) return;
        if (event) event.preventDefault();
        if (typeof deleteRecord === 'function') {
            deleteRecord(recordId);
        }
    };

    const handleSelection = (recordId, event) => {
        if (!getBulkDeleteModeState() || !recordId) return;
        if (event) event.preventDefault();
        toggleRecordSelection(recordId);
    };

    const handleCheckbox = (recordId, event) => {
        if (!recordId) {
            return;
        }
        ensureBulkDeleteMode({ silent: true });
        if (event && typeof event.stopPropagation === 'function') {
            event.stopPropagation();
        }
        toggleRecordSelection(recordId);
    };

    const hasDomDelegate = typeof window !== 'undefined' && window.DOM && typeof window.DOM.delegate === 'function';

    if (hasDomDelegate) {
        window.DOM.delegate('click', '.practice-history-list [data-record-action="details"], #history-list [data-record-action="details"]', function (event) {
            handleDetails(this.dataset.recordId, event);
        });

        window.DOM.delegate('click', '.practice-history-list [data-record-action="delete"], #history-list [data-record-action="delete"]', function (event) {
            handleDelete(this.dataset.recordId, event);
        });

        window.DOM.delegate('click', '.practice-history-list .history-item, #history-list .history-item', function (event) {
            const actionTarget = event.target.closest('[data-record-action]');
            if (actionTarget) return;
            if (event.target && event.target.matches('input[data-record-id]')) {
                return;
            }
            handleSelection(this.dataset.recordId, event);
        });

        window.DOM.delegate('change', '.practice-history-list input[data-record-id], #history-list input[data-record-id]', function (event) {
            handleCheckbox(this.dataset.recordId, event);
        });
    } else {
        container.addEventListener('click', (event) => {
            const detailsTarget = event.target.closest('[data-record-action="details"]');
            if (detailsTarget && container.contains(detailsTarget)) {
                handleDetails(detailsTarget.dataset.recordId, event);
                return;
            }

            const deleteTarget = event.target.closest('[data-record-action="delete"]');
            if (deleteTarget && container.contains(deleteTarget)) {
                handleDelete(deleteTarget.dataset.recordId, event);
                return;
            }

            const item = event.target.closest('.history-item');
            if (item && container.contains(item)) {
                const actionTarget = event.target.closest('[data-record-action]');
                if (actionTarget || (event.target && event.target.matches('input[data-record-id]'))) {
                    return;
                }
                handleSelection(item.dataset.recordId, event);
            }
        });

        container.addEventListener('change', (event) => {
            const checkbox = event.target.closest('input[data-record-id]');
            if (!checkbox || !container.contains(checkbox)) {
                return;
            }
            handleCheckbox(checkbox.dataset.recordId, event);
        });
    }

    practiceHistoryDelegatesConfigured = true;
}

function normalizeRecordType(value) {
    if (!value) {
        return '';
    }
    const normalized = String(value).toLowerCase();
    if (normalized.includes('read') || normalized.includes('阅读')) {
        return 'reading';
    }
    if (normalized.includes('listen') || normalized.includes('听力')) {
        return 'listening';
    }
    return normalized;
}

function recordMatchesExamType(record, targetType, examIndex) {
    const normalizedTarget = normalizeRecordType(targetType);
    if (!normalizedTarget || normalizedTarget === 'all') {
        return true;
    }
    if (!record) {
        return false;
    }

    const recordType = normalizeRecordType(
        record.type ||
        record.examType ||
        record.metadata?.type ||
        record.realData?.type
    );
    if (recordType) {
        return recordType === normalizedTarget;
    }

    const list = Array.isArray(examIndex) ? examIndex : [];
    const exam = list.find((e) => e && (e.id === record.examId || e.title === record.title));
    const examType = normalizeRecordType(exam && exam.type);
    if (examType) {
        return examType === normalizedTarget;
    }

    // 保底保留，避免题库切换导致无法映射类型时练习记录消失
    return true;
}

// Phase 3: 练习记录视图更新 - 保留在 main.js（依赖多个组件，暂不迁移）
function updatePracticeView() {
    const rawRecords = getPracticeRecordsState();
    const records = rawRecords.filter((record) => record && (record.dataSource === 'real' || record.dataSource === undefined));

    const stats = window.PracticeStats;
    const summary = stats && typeof stats.calculateSummary === 'function'
        ? stats.calculateSummary(records)
        : computePracticeSummaryFallback(records);

    const dashboard = ensurePracticeDashboardView();
    if (dashboard) {
        dashboard.updateSummary(summary);
    } else {
        applyPracticeSummaryFallback(summary);
    }

    // --- 3. Filter and Render History List ---
    const historyContainer = document.getElementById('practice-history-list') || document.getElementById('history-list');
    if (!historyContainer) {
        return;
    }

    setupPracticeHistoryInteractions();

    let recordsToShow = stats && typeof stats.sortByDateDesc === 'function'
        ? stats.sortByDateDesc(records)
        : records.slice().sort((a, b) => new Date(b.date) - new Date(a.date));

    const examType = getCurrentExamType();
    if (examType !== 'all') {
        if (stats && typeof stats.filterByExamType === 'function') {
            recordsToShow = stats.filterByExamType(recordsToShow, getExamIndexState(), examType);
        } else {
            const examIndexSnapshot = getExamIndexState();
            recordsToShow = recordsToShow.filter((record) => recordMatchesExamType(record, examType, examIndexSnapshot));
        }
    }

    // --- 4. Render history list ---
    const renderer = window.PracticeHistoryRenderer;
    if (!renderer) {
        console.warn('[PracticeHistory] Renderer 未加载，跳过渲染');
        return;
    }

    const renderResult = typeof renderer.renderView === 'function'
        ? renderer.renderView({
            container: historyContainer,
            records: recordsToShow,
            bulkDeleteMode: getBulkDeleteModeState(),
            selectedRecords: getSelectedRecordsState(),
            scrollerOptions: { itemHeight: 100, containerHeight: 650 },
            scroller: practiceListScroller
        })
        : null;
    if (renderResult && renderResult.scroller !== undefined) {
        practiceListScroller = renderResult.scroller;
    }
    refreshBulkDeleteButton();
}

function refreshBrowseProgressFromRecords(recordsOverride = null) {
    try {
        const records = Array.isArray(recordsOverride)
            ? recordsOverride
            : (typeof getPracticeRecordsState === 'function'
                ? getPracticeRecordsState()
                : (Array.isArray(window.practiceRecords) ? window.practiceRecords : []));
        if (typeof updateBrowseAnchorsFromRecords === 'function') {
            updateBrowseAnchorsFromRecords(records);
        }
        const browseView = document.getElementById('browse-view');
        const isBrowseActive = browseView && browseView.classList.contains('active');
        if (isBrowseActive && typeof loadExamList === 'function') {
            loadExamList();
        }
    } catch (error) {
        console.warn('[Browse] 刷新浏览进度失败:', error);
    }
}

let practiceSessionEventBound = false;
function ensurePracticeSessionSyncListener() {
    if (practiceSessionEventBound) {
        return;
    }
    practiceSessionEventBound = true;
    document.addEventListener('practiceSessionCompleted', (event) => {
        try {
            const detail = event && event.detail ? event.detail : {};
            let record = detail.practiceRecord;
            if (record && typeof record === 'object') {
                record = enrichPracticeRecordForUI(record);
                const current = getPracticeRecordsState();
                const filtered = Array.isArray(current)
                    ? current.filter((item) => item && item.id !== record.id)
                    : [];
                setPracticeRecordsState([record, ...filtered]);
                updatePracticeView();
                refreshBrowseProgressFromRecords([record, ...filtered]);
            }
        } catch (syncError) {
            console.warn('[PracticeView] practiceSessionCompleted 事件处理失败:', syncError);
        } finally {
            // 仍然执行一次全面同步，确保 ScoreStorage/StorageRepo 状态一致
            setTimeout(() => {
                try { syncPracticeRecords(); } catch (_) { }
            }, 200);
        }
    });
}

// Phase 3: 练习统计计算 - 保留在 main.js（数据处理逻辑，暂不迁移）
function computePracticeSummaryFallback(records) {
    const normalized = Array.isArray(records) ? records : [];
    const totalPracticed = normalized.length;
    let totalScore = 0;
    let totalDuration = 0;
    const dateStrings = [];

    normalized.forEach((record) => {
        if (!record) {
            return;
        }
        const percentage = typeof record.percentage === 'number' ? record.percentage : 0;
        const duration = typeof record.duration === 'number' ? record.duration : 0;
        totalScore += percentage;
        totalDuration += duration;

        if (record.date) {
            const time = new Date(record.date);
            if (!Number.isNaN(time.getTime())) {
                dateStrings.push(time.toDateString());
            }
        }
    });

    const uniqueDates = Array.from(new Set(dateStrings)).sort((a, b) => new Date(b) - new Date(a));
    let streak = 0;
    if (uniqueDates.length > 0) {
        const today = new Date();
        const yesterday = new Date();
        yesterday.setDate(today.getDate() - 1);

        const firstDate = new Date(uniqueDates[0]);
        if (firstDate.toDateString() === today.toDateString() || firstDate.toDateString() === yesterday.toDateString()) {
            streak = 1;
            for (let i = 0; i < uniqueDates.length - 1; i += 1) {
                const currentDay = new Date(uniqueDates[i]);
                const nextDay = new Date(uniqueDates[i + 1]);
                const diffTime = currentDay - nextDay;
                const diffDays = Math.ceil(diffTime / (1000 * 60 * 60 * 24));
                if (diffDays === 1) {
                    streak += 1;
                } else {
                    break;
                }
            }
        }
    }

    return {
        totalPracticed,
        averageScore: totalPracticed > 0 ? totalScore / totalPracticed : 0,
        totalStudyMinutes: totalDuration / 60,
        streak
    };
}

// Phase 3: 应用练习统计 - 保留在 main.js（DOM 操作，暂不迁移）
function applyPracticeSummaryFallback(summary) {
    if (!summary || typeof document === 'undefined') {
        return;
    }

    const totalEl = document.getElementById('total-practiced');
    if (totalEl) {
        totalEl.textContent = typeof summary.totalPracticed === 'number' ? summary.totalPracticed : 0;
    }

    const avgEl = document.getElementById('avg-score');
    if (avgEl) {
        const avg = typeof summary.averageScore === 'number' ? summary.averageScore : 0;
        avgEl.textContent = `${avg.toFixed(1)}%`;
    }

    const timeEl = document.getElementById('study-time');
    if (timeEl) {
        const minutes = typeof summary.totalStudyMinutes === 'number' ? summary.totalStudyMinutes : 0;
        timeEl.textContent = Math.round(minutes).toString();
    }

    const streakEl = document.getElementById('streak-days');
    if (streakEl) {
        streakEl.textContent = typeof summary.streak === 'number' ? summary.streak : 0;
    }
}


// --- Event Handlers & Navigation ---


function browseCategory(category, type = 'reading', filterMode = null, path = null) {

    requestBrowseAutoScroll(category, type);
    // 先设置筛选器，确保 App 路径也能获取到筛选参数
    try {
        setBrowseFilterState(category, type);

        // 设置待处理筛选器，确保组件未初始化时筛选不会丢失
        // 新增：包含 filterMode 和 path 参数
        try {
            window.__pendingBrowseFilter = { category, type, filterMode, path };
        } catch (_) {
            // 如果全局变量设置失败，继续执行
        }
    } catch (error) {
        console.warn('[browseCategory] 设置筛选器失败:', error);
    }

    // 优先调用 window.app.browseCategory(category, type, filterMode, path)
    if (window.app && typeof window.app.browseCategory === 'function') {
        try {
            window.app.browseCategory(category, type, filterMode, path);
            console.log('[browseCategory] Called app.browseCategory with filterMode:', filterMode);
            // 常规模式仍需刷新题库；频率模式由 browseController 接管
            if (!filterMode) {
                setTimeout(() => loadExamList(), 100);
            }
            return;
        } catch (error) {
            console.warn('[browseCategory] window.app.browseCategory 调用失败，使用降级路径:', error);
        }
    }

    // 降级路径：手动处理浏览筛选
    try {
        // 正确更新标题使用中文字符串
        setBrowseTitle(formatBrowseTitle(category, type));

        // 导航到浏览视图
        if (window.app && typeof window.app.navigateToView === 'function') {
            window.app.navigateToView('browse');
        } else if (typeof window.showView === 'function') {
            showView('browse', false);
        } else {
            try {
                document.querySelectorAll('.view').forEach(v => v.classList.remove('active'));
                const target = document.getElementById('browse-view');
                if (target) target.classList.add('active');
            } catch (_) { }
        }

        // 尽量沿用统一筛选逻辑
        if (typeof applyBrowseFilter === 'function') {
            applyBrowseFilter(category, type, filterMode, path);
        } else {
            loadExamList();
        }

    } catch (error) {
        console.error('[browseCategory] 处理浏览类别时出错:', error);
        showMessage('浏览类别时出现错误', 'error');
    }
}

function filterByType(type) {
    // 重置筛选器状态
    setBrowseFilterState('all', type);
    setBrowseTitle(formatBrowseTitle('all', type));

    // 重置浏览模式和路径（清除频率模式残留）
    window.__browseFilterMode = 'default';
    window.__browsePath = null;

    // 重置 browseController 到默认模式
    // 关键修复：仅在当前不是默认模式时才调用 resetToDefault，防止死循环
    // (resetToDefault -> setMode -> applyFilter -> filterByType -> global.filterByType)
    if (window.browseController &&
        window.browseController.currentMode !== 'default' &&
        typeof window.browseController.resetToDefault === 'function') {
        window.browseController.resetToDefault();
    }

    // 刷新题库列表
    loadExamList();
}

// 应用分类筛选（供 App/总览调用）
function applyBrowseFilter(category = 'all', type = null, filterMode = null, path = null) {
    try {
        // 归一化输入：兼容 "P1 阅读"/"P2 听力" 这类文案
        const raw = String(category || 'all');
        let normalizedCategory = 'all';
        const m = raw.match(/\bP[1-4]\b/i);
        if (m) normalizedCategory = m[0].toUpperCase();

        // 若未显式给出类型，从文案或题库推断
        if (!type || type === 'all') {
            if (/阅读/.test(raw)) type = 'reading';
            else if (/听力/.test(raw)) type = 'listening';
        }
        // 若未显式给出类型，则根据当前题库推断（同时存在时不限定类型）
        if (!type || type === 'all') {
            try {
                const indexSnapshot = getExamIndexState();
                const hasReading = indexSnapshot.some(e => e.category === normalizedCategory && e.type === 'reading');
                const hasListening = indexSnapshot.some(e => e.category === normalizedCategory && e.type === 'listening');
                if (hasReading && !hasListening) type = 'reading';
                else if (!hasReading && hasListening) type = 'listening';
                else type = 'all';
            } catch (_) { type = 'all'; }
        }

        const normalizedType = normalizeExamType(type);
        const normalizedPath = (typeof path === 'string' && path.trim()) ? path.trim() : null;

        // 1. 先处理模式切换/重置
        if (filterMode) {
            const modeConfig = window.BROWSE_MODES && window.BROWSE_MODES[filterMode];
            const basePath = normalizedPath || (modeConfig && modeConfig.basePath) || null;
            window.__browsePath = basePath;
            window.__browseFilterMode = filterMode;
            if (window.browseController) {
                try {
                    if (!window.browseController.buttonContainer) {
                        window.browseController.initialize('type-filter-buttons');
                    }
                    window.browseController.setMode(filterMode);
                } catch (error) {
                    console.warn('[Browse] 切换浏览模式失败:', error);
                }
            }
        } else {
            // 默认模式：清除频率模式状态
            window.__browseFilterMode = 'default';
            window.__browsePath = normalizedPath;
            if (window.browseController &&
                window.browseController.currentMode !== 'default' &&
                typeof window.browseController.resetToDefault === 'function') {
                window.browseController.resetToDefault();
            }
        }

        // 2. 再应用具体的分类和类型筛选（确保不被重置覆盖）
        setBrowseFilterState(normalizedCategory, normalizedType);


        setBrowseTitle(formatBrowseTitle(normalizedCategory, normalizedType));

        // 3. 刷新题库列表
        // 如果是频率模式，setMode 已经处理了刷新，不需要再次调用 loadExamList
        // 只有在默认模式下才显式调用
        if (!filterMode) {
            loadExamList();
        }

        // 若未在浏览视图，则尽力切换
        if (typeof window.showView === 'function' && !document.getElementById('browse-view')?.classList.contains('active')) {
            window.showView('browse', false);
        }
    } catch (e) {
        console.warn('[Browse] 应用筛选失败，回退到默认列表:', e);
        setBrowseFilterState('all', 'all');
        if (window.browseController && typeof window.browseController.resetToDefault === 'function') {
            window.browseController.resetToDefault();
        }
        // 避免在错误处理中再次同步调用可能导致错误的 loadExamList，使用 setTimeout 打断调用栈
        setTimeout(() => {
            try { loadExamList(); } catch (_) { }
        }, 0);
    }
}

// Initialize browse view when it's activated
function initializeBrowseView() {
    console.log('[System] Initializing browse view...');
    startPracticeRecordsSyncInBackground('browse-view');

    // 初始化 browseController
    if (window.browseController && !window.browseController.buttonContainer) {
        window.browseController.initialize('type-filter-buttons');
    }

    const persisted = getPersistedBrowseFilter();
    if (persisted) {
        setBrowseFilterState(persisted.category, persisted.type);
        setBrowseTitle(formatBrowseTitle(persisted.category, persisted.type));
    } else {
        setBrowseFilterState('all', 'all');
        setBrowseTitle(formatBrowseTitle('all', 'all'));
    }

    ensurePracticeRecordsSync('browse-view').then(() => {
        refreshBrowseProgressFromRecords();
    });
    loadExamList();
}

// 全局桥接：HTML 按钮 onclick="browseCategory('P1','reading')"
if (typeof window.browseCategory !== 'function') {
    window.browseCategory = function (category, type, filterMode, path) {
        try {
            if (window.app && typeof window.app.browseCategory === 'function') {
                window.app.browseCategory(category, type, filterMode, path);
                return;
            }
        } catch (_) { }
        // 回退：直接应用筛选（保持 filterMode/path 兼容）
        try {
            applyBrowseFilter(category, type, filterMode, path);
        } catch (_) { }
    };
}

function filterRecordsByType(type) {
    setBrowseFilterState(getCurrentCategory(), type);
    updatePracticeView();
}


function loadExamList() {
    if (window.ExamActions && typeof window.ExamActions.loadExamList === 'function') {
        return window.ExamActions.loadExamList();
    }
    console.warn('[main.js] ExamActions.loadExamList 未就绪，尝试加载 browse-view 组');
    if (window.AppLazyLoader && typeof window.AppLazyLoader.ensureGroup === 'function') {
        window.AppLazyLoader.ensureGroup('browse-view').then(function () {
            if (window.ExamActions && typeof window.ExamActions.loadExamList === 'function') {
                window.ExamActions.loadExamList();
            } else {
                // 最终降级：直接 DOM 渲染
                loadExamListFallback();
            }
        }).catch(function (err) {
            console.error('[main.js] browse-view 组加载失败:', err);
            loadExamListFallback();
        });
    } else {
        // 无懒加载器，直接降级
        loadExamListFallback();
    }
}

function loadExamListFallback() {
    console.warn('[main.js] 使用降级渲染逻辑');
    try {
        const examIndex = typeof getExamIndexState === 'function' ? getExamIndexState() : (Array.isArray(window.examIndex) ? window.examIndex : []);
        const container = document.getElementById('exam-list-container');
        if (!container) return;
        
        container.innerHTML = '<div class="exam-list-empty"><p>题库加载中...</p></div>';
        
        if (examIndex.length === 0) {
            container.innerHTML = '<div class="exam-list-empty"><p>暂无题目</p></div>';
            return;
        }
        
        const list = document.createElement('div');
        list.className = 'exam-list';
        examIndex.forEach(function (exam) {
            if (!exam) return;
            const item = document.createElement('div');
            item.className = 'exam-item';
            item.innerHTML = '<div class="exam-info"><h4>' + (exam.title || '') + '</h4></div>' +
                '<div class="exam-actions">' +
                '<button class="btn" onclick="window.openExam(\'' + (exam.id || '') + '\')">开始练习</button>' +
                '<button class="btn btn-outline" onclick="window.viewPDF(\'' + (exam.id || '') + '\')">PDF</button>' +
                '</div>';
            list.appendChild(item);
        });
        container.innerHTML = '';
        container.appendChild(list);
    } catch (err) {
        console.error('[main.js] 降级渲染失败:', err);
    }
}

function resetBrowseViewToAll() {
    if (window.ExamActions && typeof window.ExamActions.resetBrowseViewToAll === 'function') {
        return window.ExamActions.resetBrowseViewToAll();
    }
    console.warn('[main.js] ExamActions.resetBrowseViewToAll 未就绪');
    if (window.AppLazyLoader && typeof window.AppLazyLoader.ensureGroup === 'function') {
        window.AppLazyLoader.ensureGroup('browse-view').then(function () {
            if (window.ExamActions && typeof window.ExamActions.resetBrowseViewToAll === 'function') {
                window.ExamActions.resetBrowseViewToAll();
            } else {
                // 降级：重置状态并重新加载
                if (typeof setBrowseFilterState === 'function') setBrowseFilterState('all', 'all');
                loadExamList();
            }
        }).catch(function () {
            if (typeof setBrowseFilterState === 'function') setBrowseFilterState('all', 'all');
            loadExamList();
        });
    } else {
        if (typeof setBrowseFilterState === 'function') setBrowseFilterState('all', 'all');
        loadExamList();
    }
}

function displayExams(exams) {
    if (window.ExamActions && typeof window.ExamActions.displayExams === 'function') {
        return window.ExamActions.displayExams(exams);
    }
    console.warn('[main.js] ExamActions.displayExams 未就绪，使用降级渲染');
    
    // 立即降级渲染（displayExams 需要同步执行）
    try {
        const container = document.getElementById('exam-list-container');
        if (!container) return;
        
        const normalizedExams = Array.isArray(exams) ? exams : [];
        if (normalizedExams.length === 0) {
            container.innerHTML = '<div class="exam-list-empty"><p>未找到匹配的题目</p></div>';
            return;
        }
        
        const list = document.createElement('div');
        list.className = 'exam-list';
        normalizedExams.forEach(function (exam) {
            if (!exam) return;
            const item = document.createElement('div');
            item.className = 'exam-item';
            item.innerHTML = '<div class="exam-info"><h4>' + (exam.title || '') + '</h4>' +
                '<div class="exam-meta">' + (exam.category || '') + ' | ' + (exam.type || '') + '</div></div>' +
                '<div class="exam-actions">' +
                '<button class="btn" onclick="window.openExam(\'' + (exam.id || '') + '\')">开始练习</button>' +
                '<button class="btn btn-outline" onclick="window.viewPDF(\'' + (exam.id || '') + '\')">PDF</button>' +
                '</div>';
            list.appendChild(item);
        });
        container.innerHTML = '';
        container.appendChild(list);
    } catch (err) {
        console.error('[main.js] displayExams 降级渲染失败:', err);
    }
}

const ABSOLUTE_URL_RE = /^[a-zA-Z][a-zA-Z0-9+.-]*:\/\//;
const WINDOWS_ABSOLUTE_RE = /^[a-zA-Z]:[\\/]/;

function isAbsolutePath(value) {
    if (!value) {
        return false;
    }
    const normalized = String(value).trim();
    return ABSOLUTE_URL_RE.test(normalized)
        || WINDOWS_ABSOLUTE_RE.test(normalized)
        || normalized.startsWith('\\\\')
        || normalized.startsWith('//')
        || normalized.startsWith('/');
}

function ensureTrailingSlash(value) {
    if (!value) {
        return '';
    }
    return value.endsWith('/') ? value : value + '/';
}

function joinAbsoluteResource(base, file) {
    const basePart = base ? String(base).replace(/\\/g, '/') : '';
    const filePart = file ? String(file).replace(/\\/g, '/').replace(/^\/+/, '') : '';
    if (!basePart) {
        return encodeURI(filePart);
    }
    if (!filePart) {
        return encodeURI(basePart);
    }
    const baseWithSlash = basePart.endsWith('/') ? basePart : basePart + '/';
    return encodeURI(baseWithSlash + filePart);
}

function encodePathSegments(path) {
    if (!path) {
        return '';
    }

    const segments = String(path).split('/');
    return segments.map((segment) => {
        if (!segment) {
            return segment;
        }
        try {
            return encodeURIComponent(decodeURIComponent(segment));
        } catch (error) {
            return encodeURIComponent(segment);
        }
    }).join('/');
}

function resolveExamBasePath(exam) {
    const relativePath = exam && exam.path ? String(exam.path) : "";
    const normalizedRelative = relativePath.replace(/\\/g, '/').trim();
    if (normalizedRelative && isAbsolutePath(normalizedRelative)) {
        return ensureTrailingSlash(normalizedRelative);
    }

    let combined = normalizedRelative;
    try {
        const pathMap = getPathMap() || {};
        const type = exam && exam.type;
        const mapped = type && pathMap[type] ? pathMap[type] : {};
        const fallback = type && DEFAULT_PATH_MAP[type] ? DEFAULT_PATH_MAP[type] : {};
        const root = mergeRootWithFallback(mapped.root, fallback.root);
        const normalizedRoot = root.replace(/\\/g, '/');
        if (normalizedRoot) {
            if (normalizedRelative && normalizedRelative.startsWith(normalizedRoot)) {
                combined = normalizedRelative;
            } else {
                combined = normalizedRoot + normalizedRelative;
            }
        } else {
            combined = normalizedRelative;
        }

        const fallbackTopRoot = extractTopLevelRootSegment(fallback.root);
        if (fallbackTopRoot && !combined.replace(/\\/g, '/').startsWith(fallbackTopRoot)) {
            const normalizedCombined = combined.replace(/\\/g, '/').replace(/^\/+/, '');
            combined = fallbackTopRoot + normalizedCombined;
        }
    } catch (_) { }

    combined = combined.replace(/\\/g, '/');
    combined = combined.replace(/\/{2,}/g, '/');
    return ensureTrailingSlash(combined);
}

function extractTopLevelRootSegment(root) {
    if (!root) {
        return '';
    }
    const normalized = normalizePathRoot(root).replace(/^\/+/, '');
    const segments = normalized.split('/').filter(Boolean);
    if (!segments.length) {
        return '';
    }
    return segments[0] + '/';
}

// Path map definitions moved to LibraryManager; keep thin proxies for legacy callers
const RAW_DEFAULT_PATH_MAP = (getLibraryManager && getLibraryManager() && getLibraryManager().RAW_DEFAULT_PATH_MAP) || {
    reading: { root: '睡着过项目组/2. 所有文章(11.20)[192篇]/', exceptions: {} },
    listening: { root: 'ListeningPractice/', exceptions: {} }
};

function clonePathMap(map, fallback = RAW_DEFAULT_PATH_MAP) {
    const source = map && typeof map === 'object' ? map : fallback;
    const cloneCategory = (category) => {
        const segment = source[category] && typeof source[category] === 'object' ? source[category] : {};
        return {
            root: typeof segment.root === 'string' ? segment.root : '',
            exceptions: segment.exceptions && typeof segment.exceptions === 'object'
                ? Object.assign({}, segment.exceptions)
                : {}
        };
    };
    return {
        reading: cloneCategory('reading'),
        listening: cloneCategory('listening')
    };
}

function normalizePathRoot(value) {
    if (!value) {
        return '';
    }
    let root = String(value).replace(/\\/g, '/');
    root = root.replace(/\/+$/, '') + '/';
    if (root.startsWith('./')) {
        root = root.slice(2);
    }
    return root;
}

function mergeRootWithFallback(root, fallbackRoot) {
    const normalizedPrimary = normalizePathRoot(root || '');
    if (normalizedPrimary) {
        return normalizedPrimary;
    }
    return normalizePathRoot(fallbackRoot || '');
}

function buildOverridePathMap(metadata, fallback = RAW_DEFAULT_PATH_MAP) {
    const lm = getLibraryManager && getLibraryManager();
    if (lm && typeof lm.buildOverridePathMap === 'function') {
        return lm.buildOverridePathMap(metadata, fallback);
    }
    return fallback;
}

let DEFAULT_PATH_MAP = (getLibraryManager && getLibraryManager() && getLibraryManager().DEFAULT_PATH_MAP)
    || buildOverridePathMap(typeof window !== 'undefined' ? window.examIndexMetadata : null, RAW_DEFAULT_PATH_MAP);

const PATH_MAP_STORAGE_PREFIX = 'exam_path_map__';

function derivePathMapFromIndex(exams, fallbackMap = DEFAULT_PATH_MAP) {
    const manager = getLibraryManager && getLibraryManager();
    if (manager && typeof manager.derivePathMapFromIndex === 'function') {
        return manager.derivePathMapFromIndex(exams, fallbackMap);
    }
    return fallbackMap;
}

async function loadPathMapForConfiguration(key) {
    const manager = await ensureLibraryManagerReady();
    if (manager && typeof manager.loadPathMapForConfiguration === 'function') {
        return await manager.loadPathMapForConfiguration(key);
    }
    return DEFAULT_PATH_MAP;
}

function setActivePathMap(map) {
    const normalized = map || DEFAULT_PATH_MAP;
    window.__activeLibraryPathMap = normalized;
    window.pathMap = normalized;
}

async function savePathMapForConfiguration(key, examIndex, options = {}) {
    const manager = await ensureLibraryManagerReady();
    if (manager && typeof manager.savePathMapForConfiguration === 'function') {
        return await manager.savePathMapForConfiguration(key, examIndex, options);
    }
    if (options.setActive) {
        setActivePathMap(options.overrideMap || DEFAULT_PATH_MAP);
    }
    return null;
}

function getPathMap() {
    try {
        const manager = getLibraryManager && getLibraryManager();
        if (manager && typeof manager.getPathMap === 'function') {
            return manager.getPathMap();
        }
        if (window.__activeLibraryPathMap) {
            return window.__activeLibraryPathMap;
        }
        if (window.pathMap) {
            return window.pathMap;
        }
        return DEFAULT_PATH_MAP;
    } catch (error) {
        console.warn('[PathNormalization] Failed to load path map:', error);
        return DEFAULT_PATH_MAP;
    }
}

function normalizeThemeBasePrefix(prefix) {
    if (prefix == null) {
        return './';
    }
    const normalized = String(prefix)
        .trim()
        .replace(/\\/g, '/');
    if (!normalized || normalized === '.' || normalized === './') {
        return './';
    }
    return normalized.replace(/\/+$/g, '');
}

function stripQueryAndHash(url) {
    if (!url) {
        return '';
    }
    const withoutHash = String(url).split('#', 1)[0];
    return withoutHash.split('?', 1)[0];
}

function detectScriptBasePrefix() {
    if (typeof document === 'undefined') {
        return null;
    }

    try {
        const scripts = document.getElementsByTagName('script');
        const candidates = ['js/main.js', 'js/app.js', 'js/boot-fallbacks.js'];

        for (let i = scripts.length - 1; i >= 0; i -= 1) {
            const script = scripts[i];
            if (!script) {
                continue;
            }

            const rawSrc = stripQueryAndHash(script.getAttribute('src'));
            if (!rawSrc) {
                continue;
            }

            const normalized = rawSrc.replace(/\\/g, '/').trim();
            if (!normalized || /^(?:[a-z]+:)?\/\//i.test(normalized)) {
                continue;
            }

            for (const candidate of candidates) {
                const idx = normalized.lastIndexOf(candidate);
                if (idx === -1) {
                    continue;
                }

                const prefix = normalized.slice(0, idx);
                return prefix || './';
            }
        }
    } catch (error) {
        try {
            console.warn('[PathDetection] detectScriptBasePrefix failed:', error);
        } catch (_) { }
    }

    return null;
}

function resolveThemeBasePrefix() {
    const hint = normalizeThemeBasePrefix(typeof window !== 'undefined' ? window.HP_BASE_PREFIX : null);
    if (hint && hint !== './') {
        return hint;
    }

    const detected = normalizeThemeBasePrefix(detectScriptBasePrefix());
    if (detected && detected !== './') {
        try {
            window.HP_BASE_PREFIX = detected;
        } catch (_) { }
        return detected;
    }

    return hint || './';
}

function buildResourcePath(exam, kind = 'html') {
    const basePath = resolveExamBasePath(exam);
    const rawName = kind === 'pdf' ? exam.pdfFilename : exam.filename;
    const file = sanitizeFilename(rawName, kind);
    const prefix = resolveThemeBasePrefix();

    const normalizedFile = file ? String(file).replace(/\\/g, '/') : '';
    if (isAbsolutePath(normalizedFile)) {
        return joinAbsoluteResource(normalizedFile, '');
    }

    const normalizedBasePath = basePath ? String(basePath).replace(/\\/g, '/') : '';
    if (isAbsolutePath(normalizedBasePath)) {
        return joinAbsoluteResource(normalizedBasePath, normalizedFile);
    }

    const baseSegment = normalizedBasePath.replace(/^\.+\//, '').replace(/^\/+/, '');
    const normalizedBase = baseSegment && !baseSegment.endsWith('/') ? baseSegment + '/' : baseSegment;
    const relativePath = (normalizedBase || '') + normalizedFile;
    const encodedRelative = encodePathSegments(relativePath);

    if (prefix === './') {
        return encodedRelative ? './' + encodedRelative : './';
    }

    const trimmedPrefix = prefix ? prefix.replace(/\/+$/g, '') : '';
    return trimmedPrefix ? `${trimmedPrefix}/${encodedRelative}` : encodedRelative;
}
function sanitizeFilename(name, kind) {
    if (!name) return '';
    const s = String(name);
    if (/\.html?$/i.test(s) || /\.pdf$/i.test(s)) return s;
    // html 情况下，如果误给了 .pdf 结尾，优先尝试 pdf.html 包装页
    if (kind === 'html' && /\.pdf$/i.test(s)) return s.replace(/\.pdf$/i, '.pdf.html');
    if (/html$/i.test(s)) return s.replace(/html$/i, '.html');
    if (/pdf$/i.test(s)) return s.replace(/pdf$/i, '.pdf');
    // 若未包含扩展名，按 kind 追加
    if (kind === 'pdf') return s + '.pdf';
    return s + '.html';
}
// expose helpers globally for other modules (e.g., app.js)
window.resolveExamBasePath = resolveExamBasePath;
window.buildResourcePath = buildResourcePath;

function openExam(examId) {
    // 优先使用App流程（带会话与通信）
    if (window.app && typeof window.app.openExam === 'function') {
        try {
            window.app.openExam(examId);
            return;
        } catch (e) {
            console.warn('[Main] app.openExam 调用失败，启用降级握手路径:', e);
        }
    }

    // 降级：本地完成打开 + 握手重试，确保 sessionId 下发
    const list = getExamIndexState();
    const exam = list.find(e => e.id === examId);
    if (!exam) return showMessage('未找到题目', 'error');
    if (!exam.hasHtml) return viewPDF(examId);

    const fullPath = buildResourcePath(exam, 'html');
    const examWindow = window.open(fullPath, `exam_${exam.id}`, 'width=1200,height=800,scrollbars=yes,resizable=yes');
    if (!examWindow) {
        return showMessage('无法打开窗口，请检查弹窗设置', 'error');
    }
    showMessage('正在打开: ' + exam.title, 'success');

    startHandshakeFallback(examWindow, examId);
}

// 降级握手：循环发送 INIT_SESSION，直至收到 SESSION_READY
function startHandshakeFallback(examWindow, examId) {
    try {
        const sessionId = `${examId}_${Date.now()}`;
        const initPayload = { examId, parentOrigin: window.location.origin, sessionId };
        fallbackExamSessions.set(sessionId, { examId, timer: null, win: examWindow });

        let attempts = 0;
        const maxAttempts = 30; // ~9s
        const tick = () => {
            if (examWindow && !examWindow.closed) {
                try {
                    if (attempts === 0) {
                        console.log('[Fallback] 发送初始化消息到练习页面:', { type: 'INIT_SESSION', data: initPayload });
                    }
                    examWindow.postMessage({ type: 'INIT_SESSION', data: initPayload }, '*');
                    examWindow.postMessage({ type: 'init_exam_session', data: initPayload }, '*');
                } catch (_) { }
            }
            attempts++;
            if (attempts >= maxAttempts) {
                const rec = fallbackExamSessions.get(sessionId);
                if (rec && rec.timer) clearInterval(rec.timer);
                fallbackExamSessions.delete(sessionId);
                console.warn('[Fallback] 握手超时，练习页可能未加载增强器');
            }
        };
        const timer = setInterval(tick, 300);
        const rec = fallbackExamSessions.get(sessionId);
        if (rec) rec.timer = timer;
        tick();
    } catch (e) {
        console.warn('[Fallback] 启动握手失败:', e);
    }
}

function viewPDF(examId) {
    // 增加数组化防御
    const list = getExamIndexState();
    const exam = list.find(e => e.id === examId);
    if (!exam || !exam.pdfFilename) return showMessage('未找到PDF文件', 'error');

    const fullPath = buildResourcePath(exam, 'pdf');
    openPDFSafely(fullPath, exam.title);
}

// Bridge for record details to existing enhancer/modal if present
function showRecordDetails(recordId) {
    ensurePracticeSuiteReady().then(() => {
        if (window.practiceHistoryEnhancer && typeof window.practiceHistoryEnhancer.showRecordDetails === 'function') {
            window.practiceHistoryEnhancer.showRecordDetails(recordId);
            return;
        }
        if (window.practiceRecordModal && typeof window.practiceRecordModal.showById === 'function') {
            window.practiceRecordModal.showById(recordId);
            return;
        }
        alert('无法显示记录详情：组件未加载');
    }).catch((error) => {
        console.error('[Practice] 记录详情组件加载失败:', error);
        if (typeof showMessage === 'function') {
            showMessage('记录详情模块加载失败', 'error');
        } else {
            alert('记录详情模块加载失败');
        }
    });
}

// Provide a local implementation to avoid dependency on legacy js/script.js
function openPDFSafely(pdfPath, examTitle = 'PDF') {
    try {
        if (pdfHandler && typeof pdfHandler.openPDF === 'function') {
            return pdfHandler.openPDF(pdfPath, examTitle, { width: 1000, height: 800 });
        }
        let pdfWindow = null;
        try {
            pdfWindow = window.open(pdfPath, `pdf_${Date.now()}`, 'width=1000,height=800,scrollbars=yes,resizable=yes,status=yes,toolbar=yes');
        } catch (_) { }
        if (!pdfWindow) {
            try {
                // 降级：当前窗口打开
                window.location.href = pdfPath;
                return window;
            } catch (e) {
                showMessage('无法打开PDF窗口，请检查弹窗设置', 'error');
                return null;
            }
        }
        showMessage('正在打开PDF...', 'info');
        return pdfWindow;
    } catch (error) {
        console.error('[PDF] 打开失败:', error);
        showMessage('打开PDF失败', 'error');
        return null;
    }
}

// --- Helper Functions ---
function getViewName(viewName) {
    switch (viewName) {
        case 'overview': return '总览';
        case 'browse': return '题库浏览';
        case 'practice': return '练习记录';
        case 'settings': return '设置';
        default: return '';
    }
}

function updateSystemInfo() {
    const examIndexSnapshot = getExamIndexState();
    if (!examIndexSnapshot || examIndexSnapshot.length === 0) return;
    const readingExams = examIndexSnapshot.filter(e => e.type === 'reading');
    const listeningExams = examIndexSnapshot.filter(e => e.type === 'listening');

    const totalEl = document.getElementById('total-exams');
    if (totalEl) totalEl.textContent = examIndexSnapshot.length;
    // These IDs might not exist anymore, but we'll add them for robustness
    const htmlExamsEl = document.getElementById('html-exams');
    const pdfExamsEl = document.getElementById('pdf-exams');
    const lastUpdateEl = document.getElementById('last-update');

    if (htmlExamsEl) htmlExamsEl.textContent = readingExams.length + listeningExams.length; // Simplified
    if (pdfExamsEl) pdfExamsEl.textContent = examIndexSnapshot.filter(e => e.pdfFilename).length;
    if (lastUpdateEl) lastUpdateEl.textContent = new Date().toLocaleString();
}

function showMessage(message, type = 'info', duration = 4000) {
    if (typeof window !== 'undefined' && window.getMessageCenter) {
        return window.getMessageCenter().show(message, type, duration);
    }
    if (typeof window !== 'undefined' && window.MessageCenter && typeof window.MessageCenter.getInstance === 'function') {
        return window.MessageCenter.getInstance().show(message, type, duration);
    }
    if (typeof console !== 'undefined') {
        const logMethod = type === 'error' ? 'error' : 'log';
        console[logMethod](`[Message:${type}]`, message);
    }
    return null;
}

if (typeof window !== 'undefined') {
    window.showMessage = showMessage;
}

// Other functions from the original file (simplified or kept as is)
async function getActiveLibraryConfigurationKey() {
    const manager = await ensureLibraryManagerReady();
    if (manager && typeof manager.getActiveLibraryConfigurationKey === 'function') {
        return await manager.getActiveLibraryConfigurationKey();
    }
    return await storage.get('active_exam_index_key', 'exam_index');
}
async function getLibraryConfigurations() {
    const manager = await ensureLibraryManagerReady();
    if (manager && typeof manager.getLibraryConfigurations === 'function') {
        return await manager.getLibraryConfigurations();
    }
    return await storage.get('exam_index_configurations', []);
}
async function saveLibraryConfiguration(name, key, examCount) {
    const manager = await ensureLibraryManagerReady();
    if (manager && typeof manager.saveLibraryConfiguration === 'function') {
        return await manager.saveLibraryConfiguration(name, key, examCount);
    }
}
async function setActiveLibraryConfiguration(key) {
    const manager = await ensureLibraryManagerReady();
    if (manager && typeof manager.setActiveLibraryConfiguration === 'function') {
        return await manager.setActiveLibraryConfiguration(key);
    }
}
function triggerFolderPicker() { document.getElementById('folder-picker').click(); }
function handleFolderSelection(event) { /* legacy stub - replaced by modal-specific inputs */ }

// --- Library Loader Modal and Index Management ---
// ... other utility and management functions can be moved here ...
// --- Functions Restored from Backup ---


function searchExams(query) {
    if (window.performanceOptimizer && typeof window.performanceOptimizer.debounce === 'function') {
        const debouncedSearch = window.performanceOptimizer.debounce(performSearch, 300, 'exam_search');
        debouncedSearch(query);
    } else {
        // Fallback: direct call if optimizer not available
        performSearch(query);
    }
}

function performSearch(query) {
    const normalizedQuery = query.toLowerCase().trim();
    if (!normalizedQuery) {
        const currentFiltered = getFilteredExamsState();
        const baseList = currentFiltered.length ? currentFiltered : getExamIndexState();
        displayExams(baseList);
        return;
    }

    // 调试日志
    console.log('[Search] 执行搜索，查询词:', normalizedQuery);
    const activeList = getFilteredExamsState();
    console.log('[Search] 当前 filteredExams 数量:', activeList.length);

    const searchBase = activeList.length ? activeList : getExamIndexState();
    const searchResults = searchBase.filter(exam => {
        if (exam.searchText) {
            return exam.searchText.includes(normalizedQuery);
        }
        // Fallback 匹配
        return (exam.title && exam.title.toLowerCase().includes(normalizedQuery)) ||
            (exam.category && exam.category.toLowerCase().includes(normalizedQuery));
    });

    console.log('[Search] 搜索结果数量:', searchResults.length);
    displayExams(searchResults);
}

async function toggleBulkDelete() {
    const nextMode = !getBulkDeleteModeState();
    setBulkDeleteModeState(nextMode);
    if (nextMode) {
        clearSelectedRecordsState();
        refreshBulkDeleteButton();
        if (typeof showMessage === 'function') {
            showMessage('批量管理模式已开启，点击记录进行选择', 'info');
        }
        updatePracticeView();
        return;
    }

    refreshBulkDeleteButton();
    const selected = getSelectedRecordsState();
    if (selected.size > 0) {
        const confirmMessage = `确定要删除选中的 ${selected.size} 条记录吗？此操作不可恢复。`;
        if (confirm(confirmMessage)) {
            try {
                await bulkDeleteRecords(selected);
            } catch (error) {
                console.error('[System] 批量删除失败:', error);
                showMessage('批量删除失败：' + (error && error.message ? error.message : '未知错误'), 'error');
            }
        }
    }

    clearSelectedRecordsState();
    refreshBulkDeleteButton();
    updatePracticeView();
}

async function bulkDeleteRecords(selectedSnapshot = getSelectedRecordsState()) {
    const store = window.storage;
    if (!store || typeof store.get !== 'function' || typeof store.set !== 'function') {
        console.error('[System] storage 管理器不可用，无法执行批量删除');
        showMessage('存储未就绪，暂时无法删除记录', 'error');
        return;
    }

    const normalizedIds = Array.from(selectedSnapshot, (id) => normalizeRecordId(id)).filter(Boolean);
    if (normalizedIds.length === 0) {
        showMessage('请选择要删除的记录', 'warning');
        return;
    }

    const records = await store.get('practice_records', []);
    const baseList = Array.isArray(records) ? records : [];
    const recordsToKeep = baseList.filter(record => !normalizedIds.includes(normalizeRecordId(record && record.id)));

    const deletedCount = baseList.length - recordsToKeep.length;

    await store.set('practice_records', recordsToKeep);
    setPracticeRecordsState(recordsToKeep);

    if (typeof syncPracticeRecords === 'function') {
        await syncPracticeRecords();
    }

    showMessage(`已删除 ${deletedCount} 条记录`, 'success');
    console.log(`[System] 批量删除了 ${deletedCount} 条练习记录`);
}

function toggleRecordSelection(recordId) {
    if (!getBulkDeleteModeState()) return;

    const normalizedId = normalizeRecordId(recordId);
    if (!normalizedId) {
        return;
    }

    const selected = getSelectedRecordsState();
    if (selected.has(normalizedId)) {
        removeSelectedRecordState(normalizedId);
    } else {
        addSelectedRecordState(normalizedId);
    }
    updatePracticeView(); // Re-render to show selection state
}


async function deleteRecord(recordId) {
    if (!recordId) {
        showMessage('记录ID无效', 'error');
        return;
    }

    const records = await storage.get('practice_records', []);
    const recordIndex = records.findIndex(record => String(record.id) === String(recordId));

    if (recordIndex === -1) {
        showMessage('未找到记录', 'error');
        return;
    }

    const record = records[recordIndex];
    const confirmMessage = `确定要删除这条练习记录吗？\n\n题目: ${record.title}\n时间: ${new Date(record.date).toLocaleString()}\n\n此操作不可恢复。`;

    if (confirm(confirmMessage)) {
        const historyItem = document.querySelector(`[data-record-id="${recordId}"]`);
        if (historyItem) {
            historyItem.classList.add('deleting');
            setTimeout(async () => {
                historyItem.classList.add('deleted');
                setTimeout(async () => {
                    records.splice(recordIndex, 1);
                    await storage.set('practice_records', records);
                    syncPracticeRecords(); // Re-sync and update UI
                    showMessage('记录已删除', 'success');
                }, 300);
            }, 200);
        } else {
            // Fallback if element not found
            records.splice(recordIndex, 1);
            await storage.set('practice_records', records);
            syncPracticeRecords();
            showMessage('记录已删除', 'success');
        }
    }
}

async function clearPracticeData() {
    if (confirm('确定要清除所有练习记录吗？此操作不可恢复。')) {
        setPracticeRecordsState([]);
        await storage.set('practice_records', []); // Use storage helper
        processedSessions.clear();
        updatePracticeView();
        showMessage('练习记录已清除', 'success');
    }
}

async function clearCache() {
    if (confirm('确定要清除所有缓存数据并清空练习记录吗？')) {
        try {
            // 清空命名空间下的练习记录
            if (window.storage && typeof storage.set === 'function') {
                await storage.set('practice_records', []);
            } else {
                try { localStorage.removeItem('exam_system_practice_records'); } catch (_) { }
            }
        } catch (e) { console.warn('[clearCache] failed to clear practice_records:', e); }

        try { localStorage.clear(); } catch (_) { }
        try { sessionStorage.clear(); } catch (_) { }

        setPracticeRecordsState([]);
        if (window.performanceOptimizer) {
            // optional cleanup hook
            // window.performanceOptimizer.cleanup();
        }
        showMessage('缓存与练习记录已清除', 'success');
        setTimeout(() => { location.reload(); }, 1000);
    }
}

let libraryConfigViewInstance = null;

function ensureLibraryConfigView() {
    if (libraryConfigViewInstance || typeof window === 'undefined') {
        return libraryConfigViewInstance;
    }
    if (typeof window.LibraryConfigView === 'function') {
        libraryConfigViewInstance = new window.LibraryConfigView();
    }
    return libraryConfigViewInstance;
}

function normalizeLibraryConfigurationRecords(rawConfigs) {
    const configs = Array.isArray(rawConfigs) ? rawConfigs : [];
    const normalized = [];
    const seenKeys = new Set();
    let mutated = false;
    const now = Date.now();

    const normalizeKey = (value) => {
        if (typeof value !== 'string') {
            return '';
        }
        return value.trim();
    };

    for (const config of configs) {
        if (!config) {
            mutated = true;
            continue;
        }

        if (typeof config === 'string') {
            const key = normalizeKey(config);
            if (!key) {
                mutated = true;
                continue;
            }
            if (seenKeys.has(key)) {
                mutated = true;
                continue;
            }
            seenKeys.add(key);
            normalized.push({
                name: key === 'exam_index' ? '默认题库' : key,
                key,
                examCount: 0,
                timestamp: now
            });
            mutated = true;
            continue;
        }

        if (typeof config !== 'object') {
            mutated = true;
            continue;
        }

        const record = Object.assign({}, config);

        let key = normalizeKey(record.key);
        if (!key) {
            const fallbackFields = ['storageKey', 'storage_key', 'id'];
            for (const field of fallbackFields) {
                key = normalizeKey(record[field]);
                if (key) {
                    record.key = key;
                    mutated = true;
                    break;
                }
            }
        }

        if (!key && typeof record.name === 'string') {
            const nameKey = normalizeKey(record.name);
            if (/^exam_index(_\d+)?$/.test(nameKey)) {
                key = nameKey;
                record.key = key;
                mutated = true;
            }
        }

        if (!key) {
            mutated = true;
            continue;
        }

        if (seenKeys.has(key)) {
            const existingIndex = normalized.findIndex(item => item.key === key);
            if (existingIndex !== -1) {
                const existing = normalized[existingIndex];
                const merged = Object.assign({}, existing);
                if ((!existing.name || existing.name === existing.key) && typeof record.name === 'string' && record.name.trim()) {
                    merged.name = record.name.trim();
                }
                if (!Number.isFinite(existing.examCount) || existing.examCount === 0) {
                    const fallbackCount = Number(record.examCount);
                    if (Number.isFinite(fallbackCount) && fallbackCount >= 0) {
                        merged.examCount = fallbackCount;
                    } else if (Array.isArray(record.exams)) {
                        merged.examCount = record.exams.length;
                    }
                }
                const mergedTimestamp = Number(record.timestamp || record.updatedAt || record.createdAt);
                if (Number.isFinite(mergedTimestamp) && mergedTimestamp > 0 && (!Number.isFinite(existing.timestamp) || mergedTimestamp > existing.timestamp)) {
                    merged.timestamp = mergedTimestamp;
                }
                normalized[existingIndex] = merged;
            }
            mutated = true;
            continue;
        }

        seenKeys.add(key);

        if (typeof record.name !== 'string' || !record.name.trim()) {
            record.name = key === 'exam_index' ? '默认题库' : key;
            mutated = true;
        } else {
            record.name = record.name.trim();
        }

        const count = Number(record.examCount);
        if (!Number.isFinite(count) || count < 0) {
            if (Array.isArray(record.exams)) {
                record.examCount = record.exams.length;
            } else if (Number.isFinite(Number(record.count)) && Number(record.count) >= 0) {
                record.examCount = Number(record.count);
            } else {
                record.examCount = 0;
            }
            mutated = true;
        } else {
            record.examCount = count;
        }

        const ts = Number(record.timestamp || record.updatedAt || record.createdAt);
        if (!Number.isFinite(ts) || ts <= 0) {
            record.timestamp = now;
            mutated = true;
        } else {
            record.timestamp = ts;
        }

        normalized.push(record);
    }

    return { normalized, mutated };
}

async function resolveLibraryConfigurations() {
    const rawConfigs = await getLibraryConfigurations();
    let configs = Array.isArray(rawConfigs) ? rawConfigs : [];
    let mutated = false;

    const normalizedResult = normalizeLibraryConfigurationRecords(configs);
    configs = normalizedResult.normalized;
    mutated = normalizedResult.mutated;

    if (configs.length === 0) {
        try {
            const count = getExamIndexState().length;
            configs = [{
                name: '默认题库',
                key: 'exam_index',
                examCount: count,
                timestamp: Date.now()
            }];
            mutated = true;
            const activeKey = await storage.get('active_exam_index_key');
            if (!activeKey) {
                await storage.set('active_exam_index_key', 'exam_index');
            }
        } catch (error) {
            console.warn('[LibraryConfig] 无法初始化默认题库配置', error);
        }
    }

    if (mutated) {
        try {
            await storage.set('exam_index_configurations', configs);
        } catch (error) {
            console.warn('[LibraryConfig] 无法同步题库配置记录', error);
        }
    }

    return configs;
}

async function fetchLibraryDataset(key) {
    const manager = await ensureLibraryManagerReady();
    if (manager && typeof manager.fetchLibraryDataset === 'function') {
        return await manager.fetchLibraryDataset(key);
    }
    return [];
}

async function updateLibraryConfigurationMetadata(key, examCount) {
    const manager = await ensureLibraryManagerReady();
    if (manager && typeof manager.updateLibraryConfigurationMetadata === 'function') {
        return await manager.updateLibraryConfigurationMetadata(key, examCount);
    }
}

function resetBrowseStateAfterLibrarySwitch() {
    try {
        if (window.browseStateManager && typeof window.browseStateManager.resetToAllExams === 'function') {
            window.browseStateManager.resetToAllExams();
            return;
        }
    } catch (error) {
        console.warn('[LibraryConfig] 重置 BrowseStateManager 失败:', error);
    }
    setBrowseFilterState('all', 'all');
    setFilteredExamsState([]);
}

async function applyLibraryConfiguration(key, dataset, options = {}) {
    const manager = await ensureLibraryManagerReady();
    if (manager && typeof manager.applyLibraryConfiguration === 'function') {
        return await manager.applyLibraryConfiguration(key, dataset, options);
    }
    return false;
}

async function debugCompareActiveIndexWithDefault() {
    try {
        const activeKey = await getActiveLibraryConfigurationKey();
        const activeIndex = Array.isArray(getExamIndexState()) ? getExamIndexState() : [];
        const defaultIndex = Array.isArray(window.completeExamIndex)
            ? window.completeExamIndex.map((exam) => Object.assign({}, exam, { type: 'reading' }))
            : [];
        const defaultListening = Array.isArray(window.listeningExamIndex) ? window.listeningExamIndex : [];
        const storedDefault = await storage.get('exam_index', []);
        const combinedDefault = storedDefault.length ? storedDefault : [...defaultIndex, ...defaultListening];

        const normalizeTail = (path) => {
            const p = String(path || '').replace(/\\/g, '/').split('/').filter(Boolean);
            if (p.length === 0) return '';
            if (p.length === 1) return p[0].toLowerCase();
            return (p[p.length - 2] + '/' + p[p.length - 1]).toLowerCase();
        };
        const makeKey = (exam) => {
            const title = (exam.title || '').toLowerCase();
            const tail = normalizeTail(exam.path || exam.resourcePath || exam.basePath);
            const file = (exam.filename || exam.pdfFilename || '').toLowerCase();
            return [title, tail, file].join('|');
        };

        const defaultMap = new Map();
        combinedDefault.forEach((exam) => {
            defaultMap.set(makeKey(exam), exam);
        });

        let hit = 0;
        let miss = 0;
        const misses = [];
        activeIndex.forEach((exam) => {
            const key = makeKey(exam);
            if (defaultMap.has(key)) {
                hit += 1;
            } else {
                miss += 1;
                misses.push({ title: exam.title, path: exam.path, file: exam.filename || exam.pdfFilename });
            }
        });

        console.log('[LibraryDebug] Active key:', activeKey, '命中/总', hit, '/', activeIndex.length, '未命中示例前5:', misses.slice(0, 5));
        return { activeKey, hit, miss, sampleMisses: misses.slice(0, 10) };
    } catch (error) {
        console.warn('[LibraryDebug] 比对索引失败:', error);
        return null;
    }
}

function renderLibraryConfigFallback(container, configs, options) {
    const hostClass = 'library-config-list';
    let host = container.querySelector('.' + hostClass);
    if (!host) {
        host = document.createElement('div');
        host.className = hostClass;
        container.appendChild(host);
    }

    while (host.firstChild) {
        host.removeChild(host.firstChild);
    }

    const panel = document.createElement('div');
    panel.className = 'library-config-panel';

    const header = document.createElement('div');
    header.className = 'library-config-panel__header';
    const title = document.createElement('h3');
    title.className = 'library-config-panel__title';
    title.textContent = '📚 题库配置列表';
    header.appendChild(title);
    panel.appendChild(header);

    const list = document.createElement('div');
    list.className = 'library-config-panel__list';
    const activeKey = options && options.activeKey;

    configs.forEach((config) => {
        if (!config) {
            return;
        }
        const isActive = activeKey === config.key;
        const isDefault = config.key === 'exam_index';

        const item = document.createElement('div');
        item.className = 'library-config-panel__item' + (activeKey === config.key ? ' library-config-panel__item--active' : '');

        const info = document.createElement('div');
        info.className = 'library-config-panel__info';

        const titleLine = document.createElement('div');
        titleLine.textContent = config.name || config.key || '未命名题库';
        info.appendChild(titleLine);

        const meta = document.createElement('div');
        meta.className = 'library-config-panel__meta';
        try {
            meta.textContent = new Date(config.timestamp).toLocaleString() + ' · ' + (config.examCount || 0) + ' 个题目';
        } catch (_) {
            meta.textContent = (config.examCount || 0) + ' 个题目';
        }
        info.appendChild(meta);

        const actions = document.createElement('div');
        actions.className = 'library-config-panel__actions';

        const switchBtn = document.createElement('button');
        switchBtn.type = 'button';
        switchBtn.className = 'btn btn-secondary';
        switchBtn.dataset.configAction = 'switch';
        switchBtn.dataset.configKey = config.key;
        if (isActive) {
            switchBtn.dataset.configActive = '1';
        }
        switchBtn.textContent = '切换';
        actions.appendChild(switchBtn);

        if (!isDefault) {
            const deleteBtn = document.createElement('button');
            deleteBtn.type = 'button';
            deleteBtn.className = 'btn btn-warning';
            deleteBtn.dataset.configAction = 'delete';
            deleteBtn.dataset.configKey = config.key;
            if (isActive) {
                deleteBtn.dataset.configActive = '1';
            }
            deleteBtn.textContent = '删除';
            actions.appendChild(deleteBtn);

            if (typeof deleteBtn.addEventListener === 'function') {
                deleteBtn.addEventListener('click', (event) => {
                    if (event && typeof event.preventDefault === 'function') {
                        event.preventDefault();
                    }
                    if (event && typeof event.stopPropagation === 'function') {
                        event.stopPropagation();
                    }
                    if (typeof deleteLibraryConfig === 'function') {
                        deleteLibraryConfig(config.key);
                    }
                });
            }
        }

        item.appendChild(info);
        item.appendChild(actions);
        list.appendChild(item);

        if (typeof switchBtn.addEventListener === 'function') {
            switchBtn.addEventListener('click', (event) => {
                if (event && typeof event.preventDefault === 'function') {
                    event.preventDefault();
                }
                if (event && typeof event.stopPropagation === 'function') {
                    event.stopPropagation();
                }
                if (typeof switchLibraryConfig === 'function') {
                    switchLibraryConfig(config.key);
                }
            });
        }
    });

    if (!list.childElementCount) {
        const empty = document.createElement('div');
        empty.className = 'library-config-panel__empty';
        empty.textContent = options && options.emptyMessage ? options.emptyMessage : '暂无题库配置记录';
        panel.appendChild(empty);
    } else {
        panel.appendChild(list);
    }

    const footer = document.createElement('div');
    footer.className = 'library-config-panel__footer';
    const close = document.createElement('button');
    close.type = 'button';
    close.className = 'btn btn-secondary library-config-panel__close';
    close.dataset.configAction = 'close';
    close.textContent = '关闭';
    footer.appendChild(close);
    panel.appendChild(footer);

    host.appendChild(panel);

    const findActionTarget = (node) => {
        let current = node;
        while (current && current !== host) {
            if (current.dataset && current.dataset.configAction) {
                return current;
            }
            current = current.parentNode || (current.host && current.host instanceof Node ? current.host : null);
        }
        return null;
    };

    const handler = (event) => {
        const target = findActionTarget(event.target);
        if (!target) {
            return;
        }
        const action = target.dataset.configAction;
        if (action === 'close') {
            host.remove();
            return;
        }
        if (action === 'switch' && typeof switchLibraryConfig === 'function') {
            switchLibraryConfig(target.dataset.configKey);
        }
        if (action === 'delete' && typeof deleteLibraryConfig === 'function') {
            deleteLibraryConfig(target.dataset.configKey);
        }
    };

    host.onclick = handler;
    return host;
}

async function renderLibraryConfigList(options = {}) {
    const containerId = options.containerId || 'settings-view';
    const container = document.getElementById(containerId);
    if (!container) {
        return null;
    }

    let configs = Array.isArray(options.configs) ? options.configs : await resolveLibraryConfigurations();
    if (!configs.length) {
        if (options.silentEmpty) {
            const existingHost = container.querySelector('.library-config-list');
            if (existingHost) {
                existingHost.remove();
            }
        } else if (typeof showMessage === 'function') {
            showMessage('暂无题库配置记录', 'info');
        }
        return null;
    }

    const activeKey = options.activeKey || await getActiveLibraryConfigurationKey();
    const view = ensureLibraryConfigView();
    if (view) {
        return view.mount(container, configs, {
            activeKey,
            allowDelete: options.allowDelete !== false,
            emptyMessage: options.emptyMessage,
            handlers: Object.assign({
                switch: (configKey) => switchLibraryConfig(configKey),
                delete: (configKey) => deleteLibraryConfig(configKey)
            }, options.handlers || {})
        });
    }

    return renderLibraryConfigFallback(container, configs, { activeKey, emptyMessage: options.emptyMessage });
}

async function showLibraryConfigList(options) {
    return renderLibraryConfigList(Object.assign({ allowDelete: true }, options || {}));
}

async function showLibraryConfigListV2(options) {
    return renderLibraryConfigList(Object.assign({ allowDelete: true }, options || {}));
}

// 切换题库配置
async function switchLibraryConfig(configKey) {
    const key = typeof configKey === 'string' ? configKey.trim() : '';
    if (!key) {
        return;
    }
    try {
        const activeKey = await getActiveLibraryConfigurationKey();
        if (activeKey === key) {
            showMessage('当前题库已激活', 'info');
            return;
        }
    } catch (error) {
        console.warn('[LibraryConfig] 无法读取当前题库配置', error);
    }
    const dataset = await fetchLibraryDataset(key);
    if (!Array.isArray(dataset) || dataset.length === 0) {
        showMessage('目标题库没有题目，请先加载该题库数据', 'warning');
        return;
    }
    showMessage('正在切换题库配置...', 'info');
    const applied = await applyLibraryConfiguration(key, dataset, { skipConfigRefresh: false });
    if (applied) {
        showMessage('题库配置已切换', 'success');
    }
}

// 删除题库配置
async function deleteLibraryConfig(configKey) {
    const key = typeof configKey === 'string' ? configKey.trim() : '';
    if (!key) {
        return;
    }
    if (key === 'exam_index') {
        showMessage('默认题库不可删除', 'warning');
        return;
    }
    try {
        const activeKey = await getActiveLibraryConfigurationKey();
        if (activeKey === key) {
            showMessage('当前正在使用此题库，请先切换到其他配置', 'warning');
            return;
        }
    } catch (error) {
        console.warn('[LibraryConfig] 无法读取当前题库配置', error);
    }
    if (confirm('确定要删除这个题库配置吗？此操作不可恢复。')) {
        let configs = await getLibraryConfigurations();
        configs = Array.isArray(configs)
            ? configs.filter((config) => {
                if (!config) {
                    return false;
                }
                if (typeof config === 'string') {
                    return config.trim() !== key;
                }
                const cfgKey = typeof config.key === 'string' ? config.key.trim() : '';
                return cfgKey && cfgKey !== key;
            })
            : [];
        await storage.set('exam_index_configurations', configs);
        try {
            await storage.remove(key);
        } catch (error) {
            console.warn('[LibraryConfig] 删除题库数据失败', error);
        }

        showMessage('题库配置已删除', 'success');
        await renderLibraryConfigList({ silentEmpty: true });
    }
}

if (typeof window !== 'undefined') {
    window.switchLibraryConfig = switchLibraryConfig;
    window.deleteLibraryConfig = deleteLibraryConfig;
}


function showDeveloperTeam() {
    const modal = document.getElementById('developer-modal');
    if (modal) modal.classList.add('show');
}

function hideDeveloperTeam() {
    const modal = document.getElementById('developer-modal');
    if (modal) modal.classList.remove('show');
}

// Phase 3: 套题模式 - 已迁移到 app-actions.js
function startSuitePractice() {
    if (window.AppActions && typeof window.AppActions.startSuitePractice === 'function') {
        return window.AppActions.startSuitePractice();
    }
    // 降级：直接调用 app
    const appInstance = window.app;
    if (appInstance && typeof appInstance.startSuitePractice === 'function') {
        try {
            return appInstance.startSuitePractice();
        } catch (error) {
            console.error('[main.js] 套题模式启动失败', error);
            if (typeof showMessage === 'function') {
                showMessage('套题模式启动失败，请稍后重试', 'error');
            }
        }
    } else {
        if (typeof showMessage === 'function') {
            showMessage('套题模式尚未初始化', 'warning');
        }
    }
}

// Phase 3: 打开题目 - 已迁移到 app-actions.js
function openExamWithFallback(exam, delay = 600) {
    if (window.AppActions && typeof window.AppActions.openExamWithFallback === 'function') {
        return window.AppActions.openExamWithFallback(exam, delay);
    }
    // 降级：直接执行
    if (!exam) {
        if (typeof showMessage === 'function') {
            showMessage('未找到可用题目', 'error');
        }
        return;
    }
    const launch = () => {
        try {
            if (exam.hasHtml) {
                openExam(exam.id);
            } else {
                viewPDF(exam.id);
            }
        } catch (error) {
            console.error('[main.js] 启动题目失败:', error);
            if (typeof showMessage === 'function') {
                showMessage('无法打开题目，请检查题库路径', 'error');
            }
        }
    };
    if (delay > 0) {
        setTimeout(launch, delay);
    } else {
        launch();
    }
}

// Phase 3: 随机练习 - 已迁移到 app-actions.js
function startRandomPractice(category, type = 'reading', filterMode = null, path = null) {
    if (window.AppActions && typeof window.AppActions.startRandomPractice === 'function') {
        return window.AppActions.startRandomPractice(category, type, filterMode, path);
    }
    // 降级：直接执行
    const list = getExamIndexState();
    const normalizedType = (!type || type === 'all') ? null : type;
    const normalizedPath = (typeof path === 'string' && path.trim()) ? path.trim() : null;

    let pool = Array.from(list);
    if (normalizedType) {
        pool = pool.filter((exam) => exam.type === normalizedType);
    }
    if (category && category !== 'all') {
        const filteredByCategory = pool.filter((exam) => exam.category === category);
        if (filteredByCategory.length > 0 || !normalizedPath) {
            pool = filteredByCategory;
        }
    }
    if (normalizedPath) {
        pool = pool.filter((exam) => typeof exam?.path === 'string' && exam.path.includes(normalizedPath));
    } else if (filterMode && window.BROWSE_MODES && window.BROWSE_MODES[filterMode]) {
        const modeConfig = window.BROWSE_MODES[filterMode];
        if (modeConfig?.basePath) {
            pool = pool.filter((exam) => typeof exam?.path === 'string' && exam.path.includes(modeConfig.basePath));
        }
    }
    if (pool.length === 0) {
        if (typeof showMessage === 'function') {
            const typeLabel = normalizedType === 'listening' ? '听力' : (normalizedType === 'reading' ? '阅读' : '题库');
            showMessage(`${category} ${typeLabel} 分类暂无可用题目`, 'error');
        }
        return;
    }
    const randomExam = pool[Math.floor(Math.random() * pool.length)];
    if (typeof showMessage === 'function') {
        showMessage(`随机选择: ${randomExam.title}`, 'info');
    }
    openExamWithFallback(randomExam);
}

// Phase 4: 清理重复事件绑定
// setupExamActionHandlers 已在 examActions.js 的 displayExams 中调用，此处移除重复调用
ensurePracticeSessionSyncListener();<|MERGE_RESOLUTION|>--- conflicted
+++ resolved
@@ -62,7 +62,6 @@
     window.normalizeRecordId = normalizeRecordId;
 }
 
-<<<<<<< HEAD
 // examListViewInstance - 迁移到 browseController
 Object.defineProperty(window, 'examListViewInstance', {
     get: function () {
@@ -79,9 +78,6 @@
     configurable: true
 });
 
-=======
-let examListViewInstance = null;
->>>>>>> e25692bf
 let practiceDashboardViewInstance = null;
 let legacyNavigationController = null;
 
