--- conflicted
+++ resolved
@@ -518,7 +518,6 @@
     static instance = null;
 }
 
-<<<<<<< HEAD
 // Export and provide bootstrap helper for controlled initialization
 window.ExamBrowser = ExamBrowser;
 
@@ -533,10 +532,4 @@
     window.ExamBrowserInstance = instance;
     console.log('[ExamBrowser] Controller initialized');
     return instance;
-};
-=======
-// Export only - App owns lifecycle
-window.ExamBrowser = ExamBrowser;
-
-console.log('[ExamBrowser] Class defined (instance will be created by App)');
->>>>>>> ab22dd65
+};